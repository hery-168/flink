--- conflicted
+++ resolved
@@ -209,9 +209,7 @@
 
 	/**
 	 * Executions the run action.
-<<<<<<< HEAD
 	 * 运行程序
-=======
 	 * shell 提交命令到这个方法
 	 * shell：
 	 * 	exec
@@ -234,33 +232,26 @@
 	 *  run -m yarn-cluster -p 3 -ynm datamiddle-test-submit -c com.xy.core.wc.WordCount -yjm 20m -ytm 50m
 	 *  /opt/runJar/Flink_Tutorial-1.0-SNAPSHOT.jar
 	 *
->>>>>>> 61d32a97
 	 * @param args Command line arguments for the run action.
 	 */
 	protected void run(String[] args) throws Exception {
 		LOG.info("Running 'run' command.");
-<<<<<<< HEAD
 		// HeryCode: 根据提交参数信息 生成commandLine 对象
+		// 获取 Linux shell提交的参数key , -s -m -h -c 等等
 		final Options commandOptions = CliFrontendParser.getRunCommandOptions();
 		// HeryCode:将args 转换为CommandLine
-		final CommandLine commandLine = getCommandLine(commandOptions, args, true);
-
-		// evaluate help flag 判断是否为 获取帮助操作
-=======
-		// 获取 Linux shell提交的参数key , -s -m -h -c 等等
-		final Options commandOptions = CliFrontendParser.getRunCommandOptions();
 		// commandLine ={args,options}
 		final CommandLine commandLine = getCommandLine(commandOptions, args, true);
 
+		// evaluate help flag 判断是否为 获取帮助操作
 		// 包含help 帮助命令 直接返回
 		// evaluate help flag
->>>>>>> 61d32a97
 		if (commandLine.hasOption(HELP_OPTION.getOpt())) {
 			CliFrontendParser.printHelpForRun(customCommandLines);
 			return;
 		}
-<<<<<<< HEAD
 		// HeryCode: 选择客户端，根据在main 方法loadCustomCommandLines 方法里加载的三种客户端，选择一种
+
 		final CustomCommandLine activeCommandLine =
 				validateAndGetActiveCommandLine(checkNotNull(commandLine));
 		// HeryCode: 组装ProgramOptions 对象，如程序执行入口点，jar文件路径，并行度，classpath、detachedMode
@@ -268,34 +259,11 @@
 		// HeryCode:获取我们提交作业的jar文件URL以及递归获取jar内部的jar URL,最后返回所有jar的URL 集合
 		final List<URL> jobJars = getJobJarAndDependencies(programOptions);
 		// HeryCode: 获取有效配置,Flink conf, custom commandline,  program options 合集
-=======
-
-		// 命令校验，校验命令是否有必要执行
-		final CustomCommandLine activeCommandLine =
-				validateAndGetActiveCommandLine(checkNotNull(commandLine));
-
-		// 创建程序的Options 参数集 by commandLine
-		final ProgramOptions programOptions = ProgramOptions.create(commandLine);
-
-		// 要运行的jar包的URL列表
-		final List<URL> jobJars = getJobJarAndDependencies(programOptions);
-
-		// 获取有效配置
->>>>>>> 61d32a97
 		final Configuration effectiveConfiguration = getEffectiveConfiguration(
 				activeCommandLine, commandLine, programOptions, jobJars);
 
 		LOG.debug("Effective executor configuration: {}", effectiveConfiguration);
-<<<<<<< HEAD
 		// HeryCode: 生成PackagedProgram 对象
-		final PackagedProgram program = getPackagedProgram(programOptions, effectiveConfiguration);
-
-		try {
-			// HeryCode: 核心点，执行程序
-			// 1.设置用户的classloader
-			// 2.获取用户代码中getExecutionEnvironment 会返回该 Environment
-			// 3.调用用户编写代码的main方法
-=======
 		// 获取程序包
 		/***
 		 * return PackagedProgram.newBuilder()
@@ -310,8 +278,10 @@
 		final PackagedProgram program = getPackagedProgram(programOptions, effectiveConfiguration);
 
 		try {
-			// 执行程序
->>>>>>> 61d32a97
+			// HeryCode: 核心点，执行程序
+			// 1.设置用户的classloader
+			// 2.获取用户代码中getExecutionEnvironment 会返回该 Environment
+			// 3.调用用户编写代码的main方法
 			executeProgram(effectiveConfiguration, program);
 		} finally {
 			program.deleteExtractedLibraries();
@@ -322,25 +292,15 @@
 	 * Get all provided libraries needed to run the program from the ProgramOptions.
 	 */
 	private List<URL> getJobJarAndDependencies(ProgramOptions programOptions) throws CliArgsException {
-<<<<<<< HEAD
 		// HeryCode:获取程序执行的main 方法类
 		String entryPointClass = programOptions.getEntryPointClassName();
 		// HeryCode:获取jar 路径
-=======
-		// class path 运行主类
-		String entryPointClass = programOptions.getEntryPointClassName();
-		// jar包路径
->>>>>>> 61d32a97
 		String jarFilePath = programOptions.getJarFilePath();
 
 		try {
 			File jarFile = jarFilePath != null ? getJarFile(jarFilePath) : null;
-<<<<<<< HEAD
 			// HeryCode: 获取jar文件及jar文件内部的jar，返回他们的URL
 			return PackagedProgram.getJobJarAndDependencies(jarFile, entryPointClass);
-=======
-			return PackagedProgram.getJobJarAndDependencies(jarFile, entryPointClass);//返回jar包的List<URL>
->>>>>>> 61d32a97
 		} catch (FileNotFoundException | ProgramInvocationException e) {
 			throw new CliArgsException("Could not get job jar and dependencies from JAR file: " + e.getMessage(), e);
 		}
@@ -710,7 +670,6 @@
 		}
 	}
 
-
 	public CommandLine getCommandLine(final Options commandOptions, final String[] args, final boolean stopAtNonOptions) throws CliArgsException {
 		// shell -> run stopAtNonOptions = true
 		final Options commandLineOptions = CliFrontendParser.mergeOptions(commandOptions, customCommandLineOptions);
@@ -857,7 +816,7 @@
 		// Get assembler class
 		String entryPointClass = runOptions.getEntryPointClassName();
 		File jarFile = jarFilePath != null ? getJarFile(jarFilePath) : null;
-		// HeryCode: 生成PackagedProgram 对象
+
 		return PackagedProgram.newBuilder()
 			.setJarFile(jarFile)
 			.setUserClassPaths(classpaths)
@@ -1123,7 +1082,7 @@
 		// 1. find the configuration directory
 		// HeryCode:获取flink配置文件路径，eg:/opt/flink/conf
 		final String configurationDirectory = getConfigurationDirectoryFromEnv();
-		// 加载 flink-conf.yaml
+
 		// 2. load the global configuration
 		// HeryCode:加载/opt/flink/conf/flink-conf.yaml 的内容
 		final Configuration configuration = GlobalConfiguration.loadConfiguration(configurationDirectory);
@@ -1142,7 +1101,6 @@
 
 			// 认真组件modules以及上下文context
 			SecurityUtils.install(new SecurityConfiguration(cli.configuration));
-
 			int retCode = SecurityUtils.getInstalledContext()
 					.runSecured(() -> cli.parseAndRun(testArgs));
 			System.exit(retCode);
@@ -1208,11 +1166,7 @@
 		// yarn命令行接口，调用命令
 		final String flinkYarnSessionCLI = "org.apache.flink.yarn.cli.FlinkYarnSessionCli";
 		try {
-<<<<<<< HEAD
 			// HeryCode:添加 flinkYarnSessionCLI
-=======
-			// 加载yarn命令 行
->>>>>>> 61d32a97
 			customCommandLines.add(
 				loadCustomCommandLine(flinkYarnSessionCLI,
 					configuration,
