/*
 * Licensed to the Apache Software Foundation (ASF) under one
 * or more contributor license agreements.  See the NOTICE file
 * distributed with this work for additional information
 * regarding copyright ownership.  The ASF licenses this file
 * to you under the Apache License, Version 2.0 (the
 * "License"); you may not use this file except in compliance
 * with the License.  You may obtain a copy of the License at
 *
 *     http://www.apache.org/licenses/LICENSE-2.0
 *
 * Unless required by applicable law or agreed to in writing, software
 * distributed under the License is distributed on an "AS IS" BASIS,
 * WITHOUT WARRANTIES OR CONDITIONS OF ANY KIND, either express or implied.
 * See the License for the specific language governing permissions and
 * limitations under the License.
 */

package org.apache.flink.client.cli;

import org.apache.flink.api.common.ExecutionConfig;
import org.apache.flink.api.common.InvalidProgramException;
import org.apache.flink.api.common.JobID;
import org.apache.flink.api.common.JobStatus;
import org.apache.flink.api.dag.Pipeline;
import org.apache.flink.client.ClientUtils;
import org.apache.flink.client.FlinkPipelineTranslationUtil;
import org.apache.flink.client.deployment.ClusterClientFactory;
import org.apache.flink.client.deployment.ClusterClientServiceLoader;
import org.apache.flink.client.deployment.ClusterDescriptor;
import org.apache.flink.client.deployment.DefaultClusterClientServiceLoader;
import org.apache.flink.client.deployment.application.ApplicationConfiguration;
import org.apache.flink.client.deployment.application.cli.ApplicationClusterDeployer;
import org.apache.flink.client.program.ClusterClient;
import org.apache.flink.client.program.PackagedProgram;
import org.apache.flink.client.program.PackagedProgramUtils;
import org.apache.flink.client.program.ProgramInvocationException;
import org.apache.flink.client.program.ProgramMissingJobException;
import org.apache.flink.client.program.ProgramParametrizationException;
import org.apache.flink.configuration.ConfigConstants;
import org.apache.flink.configuration.Configuration;
import org.apache.flink.configuration.CoreOptions;
import org.apache.flink.configuration.GlobalConfiguration;
import org.apache.flink.configuration.JobManagerOptions;
import org.apache.flink.configuration.RestOptions;
import org.apache.flink.core.execution.DefaultExecutorServiceLoader;
import org.apache.flink.core.fs.FileSystem;
import org.apache.flink.core.plugin.PluginUtils;
import org.apache.flink.runtime.client.JobStatusMessage;
import org.apache.flink.runtime.messages.Acknowledge;
import org.apache.flink.runtime.security.SecurityConfiguration;
import org.apache.flink.runtime.security.SecurityUtils;
import org.apache.flink.runtime.util.EnvironmentInformation;
import org.apache.flink.util.ExceptionUtils;
import org.apache.flink.util.FlinkException;

import org.apache.commons.cli.CommandLine;
import org.apache.commons.cli.Options;
import org.slf4j.Logger;
import org.slf4j.LoggerFactory;

import java.io.File;
import java.io.FileNotFoundException;
import java.lang.reflect.Constructor;
import java.lang.reflect.UndeclaredThrowableException;
import java.net.InetSocketAddress;
import java.net.URI;
import java.net.URL;
import java.text.SimpleDateFormat;
import java.time.Duration;
import java.util.ArrayList;
import java.util.Arrays;
import java.util.Collection;
import java.util.Collections;
import java.util.Comparator;
import java.util.Date;
import java.util.List;
import java.util.Map;
import java.util.concurrent.CompletableFuture;
import java.util.concurrent.TimeUnit;
import java.util.stream.Collectors;

import static org.apache.flink.client.cli.CliFrontendParser.HELP_OPTION;
import static org.apache.flink.util.Preconditions.checkNotNull;

/** Implementation of a simple command line frontend for executing programs. */
public class CliFrontend {

<<<<<<< HEAD
	private static final Logger LOG = LoggerFactory.getLogger(CliFrontend.class);

	// actions
	private static final String ACTION_RUN = "run";
	private static final String ACTION_RUN_APPLICATION = "run-application";
	private static final String ACTION_INFO = "info";
	private static final String ACTION_LIST = "list";
	private static final String ACTION_CANCEL = "cancel";
	private static final String ACTION_STOP = "stop";
	private static final String ACTION_SAVEPOINT = "savepoint";

	// configuration dir parameters
	private static final String CONFIG_DIRECTORY_FALLBACK_1 = "../conf";
	private static final String CONFIG_DIRECTORY_FALLBACK_2 = "conf";

	// --------------------------------------------------------------------------------------------

	private final Configuration configuration;

	private final List<CustomCommandLine> customCommandLines;

	private final Options customCommandLineOptions;

	private final Duration clientTimeout;

	private final int defaultParallelism;

	private final ClusterClientServiceLoader clusterClientServiceLoader;

	public CliFrontend(
			Configuration configuration,
			List<CustomCommandLine> customCommandLines) {
		this(configuration, new DefaultClusterClientServiceLoader(), customCommandLines);
	}

	public CliFrontend(
			Configuration configuration,
			ClusterClientServiceLoader clusterClientServiceLoader,
			List<CustomCommandLine> customCommandLines) {
		this.configuration = checkNotNull(configuration);
		this.customCommandLines = checkNotNull(customCommandLines);
		this.clusterClientServiceLoader = checkNotNull(clusterClientServiceLoader);

		FileSystem.initialize(configuration, PluginUtils.createPluginManagerFromRootFolder(configuration));

		this.customCommandLineOptions = new Options();

		for (CustomCommandLine customCommandLine : customCommandLines) {
			customCommandLine.addGeneralOptions(customCommandLineOptions);
			customCommandLine.addRunOptions(customCommandLineOptions);
		}

		this.clientTimeout = configuration.get(ClientOptions.CLIENT_TIMEOUT);
		// HeryCode: 默认parallelism=1
		this.defaultParallelism = configuration.getInteger(CoreOptions.DEFAULT_PARALLELISM);
	}

	// --------------------------------------------------------------------------------------------
	//  Getter & Setter
	// --------------------------------------------------------------------------------------------

	/**
	 * Getter which returns a copy of the associated configuration.
	 *
	 * @return Copy of the associated configuration
	 */
	public Configuration getConfiguration() {
		Configuration copiedConfiguration = new Configuration();

		copiedConfiguration.addAll(configuration);

		return copiedConfiguration;
	}
=======
    private static final Logger LOG = LoggerFactory.getLogger(CliFrontend.class);
>>>>>>> release-1.12

    // actions
    private static final String ACTION_RUN = "run";
    private static final String ACTION_RUN_APPLICATION = "run-application";
    private static final String ACTION_INFO = "info";
    private static final String ACTION_LIST = "list";
    private static final String ACTION_CANCEL = "cancel";
    private static final String ACTION_STOP = "stop";
    private static final String ACTION_SAVEPOINT = "savepoint";

<<<<<<< HEAD
		final ApplicationConfiguration applicationConfiguration =
				new ApplicationConfiguration(programOptions.getProgramArgs(), programOptions.getEntryPointClassName());
		deployer.run(effectiveConfiguration, applicationConfiguration);
	}

	/**
	 * Executions the run action.
	 * 运行程序
	 * shell 提交命令到这个方法
	 * shell：
	 * 	exec
	 * 		$JAVA_RUN
	 * 		$JVM_ARGS
	 * 		$FLINK_ENV_JAVA_OPTS
	 * 		"${log_setting[@]}"
	 * 		-classpath
	 * 		"`manglePathList "$CC_CLASSPATH:$INTERNAL_HADOOP_CLASSPATHS"`"   constructFlinkClassPath
	 * 		org.apache.flink.client.cli.CliFrontend "$@"
	 *
	 *
	 * 	/opt/jdk1.8/bin/java
	 * -Dlog.file=/opt/flink/log/flink-root-client-dataMiddle-100.log
	 * -Dlog4j.configuration=file:/opt/flink/conf/log4j-cli.properties
	 * -Dlog4j.configurationFile=file:/opt/flink/conf/log4j-cli.properties
	 * -Dlogback.configurationFile=file:/opt/flink/conf/logback.xml
	 * -classpath FlinkClassPath&HadoopClassPath
	 *  org.apache.flink.client.cli.CliFrontend
	 *  run -m yarn-cluster -p 3 -ynm datamiddle-test-submit -c com.xy.core.wc.WordCount -yjm 20m -ytm 50m
	 *  /opt/runJar/Flink_Tutorial-1.0-SNAPSHOT.jar
	 *
	 * @param args Command line arguments for the run action.
	 */
	protected void run(String[] args) throws Exception {
		LOG.info("Running 'run' command.");
		// HeryCode: 根据提交参数信息 生成commandLine 对象
		// 获取 Linux shell提交的参数key , -s -m -h -c 等等
		final Options commandOptions = CliFrontendParser.getRunCommandOptions();
		// HeryCode:将args 转换为CommandLine
		// commandLine ={args,options}
		final CommandLine commandLine = getCommandLine(commandOptions, args, true);

		// evaluate help flag 判断是否为 获取帮助操作
		// 包含help 帮助命令 直接返回
		// evaluate help flag
		if (commandLine.hasOption(HELP_OPTION.getOpt())) {
			CliFrontendParser.printHelpForRun(customCommandLines);
			return;
		}
		// HeryCode: 选择客户端，根据在main 方法loadCustomCommandLines 方法里加载的三种客户端，选择一种

		final CustomCommandLine activeCommandLine =
				validateAndGetActiveCommandLine(checkNotNull(commandLine));
		// HeryCode: 组装ProgramOptions 对象，如程序执行入口点，jar文件路径，并行度，classpath、detachedMode
		final ProgramOptions programOptions = ProgramOptions.create(commandLine);
		// HeryCode:获取我们提交作业的jar文件URL以及递归获取jar内部的jar URL,最后返回所有jar的URL 集合
		final List<URL> jobJars = getJobJarAndDependencies(programOptions);
		// HeryCode: 获取有效配置,Flink conf, custom commandline,  program options 合集
		final Configuration effectiveConfiguration = getEffectiveConfiguration(
				activeCommandLine, commandLine, programOptions, jobJars);

		LOG.debug("Effective executor configuration: {}", effectiveConfiguration);
		// HeryCode: 生成PackagedProgram 对象
		// 1、从jar中抽取出job依赖的jar包（解析jar目录结构，如果存在lib目录，则对该目录进行扫描，看是否有jar包，如果有，则会提取jar包并写入到本地的临时目录中，供后期使用。）
		// 2、从jar包中获取job的入口类（解析jar中的manifest，如果有program-class配置，则优先使用该配置，否则再看一下是否有Main-Class配置
		// 3、从jar包中获取job的执行计划
		/***
		 * return PackagedProgram.newBuilder()
		 * 			.setJarFile(jarFile) jar包名称
		 * 			.setUserClassPaths(classpaths) flinkClassPath HadoopClassPath List<URL> classpaths 以冒号分割
		 * 			.setEntryPointClassName(entryPointClass) job主类
		 * 			.setConfiguration(configuration) 有效配置
		 * 			.setSavepointRestoreSettings(runOptions.getSavepointRestoreSettings()) -s  默认NONE
		 * 			.setArguments(programArgs) 参数
		 * 			.build();
		 **/

		final PackagedProgram program = getPackagedProgram(programOptions, effectiveConfiguration);

		try {
			// HeryCode: 核心点，执行程序
			// 1.设置用户的classloader
			// 2.获取用户代码中getExecutionEnvironment 会返回该 Environment
			// 3.调用用户编写代码的main方法
			executeProgram(effectiveConfiguration, program);
		} finally {
			program.deleteExtractedLibraries();
		}
	}

	/**
	 * Get all provided libraries needed to run the program from the ProgramOptions.
	 */
	private List<URL> getJobJarAndDependencies(ProgramOptions programOptions) throws CliArgsException {
		// HeryCode:获取程序执行的main 方法类
		String entryPointClass = programOptions.getEntryPointClassName();
		// HeryCode:获取jar 路径
		String jarFilePath = programOptions.getJarFilePath();

		try {
			File jarFile = jarFilePath != null ? getJarFile(jarFilePath) : null;
			// HeryCode: 获取jar文件及jar文件内部的jar，返回他们的URL
			return PackagedProgram.getJobJarAndDependencies(jarFile, entryPointClass);
		} catch (FileNotFoundException | ProgramInvocationException e) {
			throw new CliArgsException("Could not get job jar and dependencies from JAR file: " + e.getMessage(), e);
		}
	}

	private PackagedProgram getPackagedProgram(
			ProgramOptions programOptions,
			Configuration effectiveConfiguration) throws ProgramInvocationException, CliArgsException {
		PackagedProgram program;
		try {
			LOG.info("Building program from JAR file");
			program = buildProgram(programOptions, effectiveConfiguration);
		} catch (FileNotFoundException e) {
			throw new CliArgsException("Could not build the program from JAR file: " + e.getMessage(), e);
		}
		return program;
	}

	private <T> Configuration getEffectiveConfiguration(
			final CustomCommandLine activeCustomCommandLine,
			final CommandLine commandLine) throws FlinkException {

		final Configuration effectiveConfiguration = new Configuration(configuration);
  		// HeryCode:... toConfiguration 方法
		final Configuration commandLineConfiguration =
				checkNotNull(activeCustomCommandLine).toConfiguration(commandLine);

		effectiveConfiguration.addAll(commandLineConfiguration);

		return effectiveConfiguration;
	}

	private <T> Configuration getEffectiveConfiguration(
			final CustomCommandLine activeCustomCommandLine,
			final CommandLine commandLine,
			final ProgramOptions programOptions,
			final List<T> jobJars) throws FlinkException {
		// HeryCode:从命令行等信息中获取配置
		final Configuration effectiveConfiguration = getEffectiveConfiguration(activeCustomCommandLine, commandLine);
		// HeryCode:从programOptions 等获取配置信息
		final ExecutionConfigAccessor executionParameters = ExecutionConfigAccessor.fromProgramOptions(
				checkNotNull(programOptions),
				checkNotNull(jobJars));

		executionParameters.applyToConfiguration(effectiveConfiguration);

		LOG.debug("Effective configuration after Flink conf, custom commandline, and program options: {}", effectiveConfiguration);
		return effectiveConfiguration;
	}

	/**
	 * Executes the info action.
	 *
	 * @param args Command line arguments for the info action.
	 */
	protected void info(String[] args) throws Exception {
		LOG.info("Running 'info' command.");

		final Options commandOptions = CliFrontendParser.getInfoCommandOptions();

		final CommandLine commandLine = CliFrontendParser.parse(commandOptions, args, true);

		final ProgramOptions programOptions = ProgramOptions.create(commandLine);

		// evaluate help flag
		if (commandLine.hasOption(HELP_OPTION.getOpt())) {
			CliFrontendParser.printHelpForInfo();
			return;
		}

		// -------- build the packaged program -------------

		LOG.info("Building program from JAR file");

		PackagedProgram program = null;

		try {
			int parallelism = programOptions.getParallelism();
			if (ExecutionConfig.PARALLELISM_DEFAULT == parallelism) {
				parallelism = defaultParallelism;
			}

			LOG.info("Creating program plan dump");

			final CustomCommandLine activeCommandLine =
					validateAndGetActiveCommandLine(checkNotNull(commandLine));

			final Configuration effectiveConfiguration = getEffectiveConfiguration(
					activeCommandLine, commandLine, programOptions, getJobJarAndDependencies(programOptions));

			program = buildProgram(programOptions, effectiveConfiguration);

			Pipeline pipeline = PackagedProgramUtils.getPipelineFromProgram(program, effectiveConfiguration, parallelism, true);
			String jsonPlan = FlinkPipelineTranslationUtil.translateToJSONExecutionPlan(pipeline);

			if (jsonPlan != null) {
				System.out.println("----------------------- Execution Plan -----------------------");
				System.out.println(jsonPlan);
				System.out.println("--------------------------------------------------------------");
			}
			else {
				System.out.println("JSON plan could not be generated.");
			}

			String description = program.getDescription();
			if (description != null) {
				System.out.println();
				System.out.println(description);
			}
			else {
				System.out.println();
				System.out.println("No description provided.");
			}
		}
		finally {
			if (program != null) {
				program.deleteExtractedLibraries();
			}
		}
	}

	/**
	 * Executes the list action.
	 *
	 * @param args Command line arguments for the list action.
	 */
	protected void list(String[] args) throws Exception {
		LOG.info("Running 'list' command.");

		final Options commandOptions = CliFrontendParser.getListCommandOptions();
		final CommandLine commandLine = getCommandLine(commandOptions, args, false);

		ListOptions listOptions = new ListOptions(commandLine);

		// evaluate help flag
		if (listOptions.isPrintHelp()) {
			CliFrontendParser.printHelpForList(customCommandLines);
			return;
		}

		final boolean showRunning;
		final boolean showScheduled;
		final boolean showAll;

		// print running and scheduled jobs if not option supplied
		if (!listOptions.showRunning() && !listOptions.showScheduled() && !listOptions.showAll()) {
			showRunning = true;
			showScheduled = true;
			showAll = false;
		} else {
			showRunning = listOptions.showRunning();
			showScheduled = listOptions.showScheduled();
			showAll = listOptions.showAll();
		}

		final CustomCommandLine activeCommandLine = validateAndGetActiveCommandLine(commandLine);

		runClusterAction(
			activeCommandLine,
			commandLine,
			clusterClient -> listJobs(clusterClient, showRunning, showScheduled, showAll));

	}

	private <ClusterID> void listJobs(
			ClusterClient<ClusterID> clusterClient,
			boolean showRunning,
			boolean showScheduled,
			boolean showAll) throws FlinkException {
		Collection<JobStatusMessage> jobDetails;
		try {
			CompletableFuture<Collection<JobStatusMessage>> jobDetailsFuture = clusterClient.listJobs();

			logAndSysout("Waiting for response...");
			jobDetails = jobDetailsFuture.get();

		} catch (Exception e) {
			Throwable cause = ExceptionUtils.stripExecutionException(e);
			throw new FlinkException("Failed to retrieve job list.", cause);
		}

		LOG.info("Successfully retrieved list of jobs");

		final List<JobStatusMessage> runningJobs = new ArrayList<>();
		final List<JobStatusMessage> scheduledJobs = new ArrayList<>();
		final List<JobStatusMessage> terminatedJobs = new ArrayList<>();
		jobDetails.forEach(details -> {
			if (details.getJobState() == JobStatus.CREATED || details.getJobState() == JobStatus.INITIALIZING) {
				scheduledJobs.add(details);
			} else if (!details.getJobState().isGloballyTerminalState()) {
				runningJobs.add(details);
			} else {
				terminatedJobs.add(details);
			}
		});

		if (showRunning || showAll) {
			if (runningJobs.size() == 0) {
				System.out.println("No running jobs.");
			}
			else {
				System.out.println("------------------ Running/Restarting Jobs -------------------");
				printJobStatusMessages(runningJobs);
				System.out.println("--------------------------------------------------------------");
			}
		}
		if (showScheduled || showAll) {
			if (scheduledJobs.size() == 0) {
				System.out.println("No scheduled jobs.");
			}
			else {
				System.out.println("----------------------- Scheduled Jobs -----------------------");
				printJobStatusMessages(scheduledJobs);
				System.out.println("--------------------------------------------------------------");
			}
		}
		if (showAll) {
			if (terminatedJobs.size() != 0) {
				System.out.println("---------------------- Terminated Jobs -----------------------");
				printJobStatusMessages(terminatedJobs);
				System.out.println("--------------------------------------------------------------");
			}
		}
	}

	private static void printJobStatusMessages(List<JobStatusMessage> jobs) {
		SimpleDateFormat dateFormat = new SimpleDateFormat("dd.MM.yyyy HH:mm:ss");
		Comparator<JobStatusMessage> startTimeComparator = (o1, o2) -> (int) (o1.getStartTime() - o2.getStartTime());
		Comparator<Map.Entry<JobStatus, List<JobStatusMessage>>> statusComparator =
			(o1, o2) -> String.CASE_INSENSITIVE_ORDER.compare(o1.getKey().toString(), o2.getKey().toString());

		Map<JobStatus, List<JobStatusMessage>> jobsByState = jobs.stream().collect(Collectors.groupingBy(JobStatusMessage::getJobState));
		jobsByState.entrySet().stream()
			.sorted(statusComparator)
			.map(Map.Entry::getValue).flatMap(List::stream).sorted(startTimeComparator)
			.forEachOrdered(job ->
				System.out.println(dateFormat.format(new Date(job.getStartTime()))
					+ " : " + job.getJobId() + " : " + job.getJobName()
					+ " (" + job.getJobState() + ")"));
	}

	/**
	 * Executes the STOP action.
	 *
	 * @param args Command line arguments for the stop action.
	 */
	protected void stop(String[] args) throws Exception {
		LOG.info("Running 'stop-with-savepoint' command.");

		final Options commandOptions = CliFrontendParser.getStopCommandOptions();
		final CommandLine commandLine = getCommandLine(commandOptions, args, false);

		final StopOptions stopOptions = new StopOptions(commandLine);
		if (stopOptions.isPrintHelp()) {
			CliFrontendParser.printHelpForStop(customCommandLines);
			return;
		}

		final String[] cleanedArgs = stopOptions.getArgs();

		final String targetDirectory = stopOptions.hasSavepointFlag() && cleanedArgs.length > 0
				? stopOptions.getTargetDirectory()
				: null; // the default savepoint location is going to be used in this case.

		final JobID jobId = cleanedArgs.length != 0
				? parseJobId(cleanedArgs[0])
				: parseJobId(stopOptions.getTargetDirectory());

		final boolean advanceToEndOfEventTime = stopOptions.shouldAdvanceToEndOfEventTime();

		logAndSysout((advanceToEndOfEventTime ? "Draining job " : "Suspending job ") + "\"" + jobId + "\" with a savepoint.");

		final CustomCommandLine activeCommandLine = validateAndGetActiveCommandLine(commandLine);
		runClusterAction(
			activeCommandLine,
			commandLine,
			clusterClient -> {
				final String savepointPath;
				try {
					savepointPath = clusterClient.stopWithSavepoint(jobId, advanceToEndOfEventTime, targetDirectory).get(clientTimeout.toMillis(), TimeUnit.MILLISECONDS);
				} catch (Exception e) {
					throw new FlinkException("Could not stop with a savepoint job \"" + jobId + "\".", e);
				}
				logAndSysout("Savepoint completed. Path: " + savepointPath);
			});
	}

	/**
	 * Executes the CANCEL action.
	 *
	 * @param args Command line arguments for the cancel action.
	 */
	protected void cancel(String[] args) throws Exception {
		LOG.info("Running 'cancel' command.");

		final Options commandOptions = CliFrontendParser.getCancelCommandOptions();
		final CommandLine commandLine = getCommandLine(commandOptions, args, false);

		CancelOptions cancelOptions = new CancelOptions(commandLine);

		// evaluate help flag
		if (cancelOptions.isPrintHelp()) {
			CliFrontendParser.printHelpForCancel(customCommandLines);
			return;
		}

		final CustomCommandLine activeCommandLine = validateAndGetActiveCommandLine(commandLine);

		final String[] cleanedArgs = cancelOptions.getArgs();

		if (cancelOptions.isWithSavepoint()) {

			logAndSysout("DEPRECATION WARNING: Cancelling a job with savepoint is deprecated. Use \"stop\" instead.");

			final JobID jobId;
			final String targetDirectory;

			if (cleanedArgs.length > 0) {
				jobId = parseJobId(cleanedArgs[0]);
				targetDirectory = cancelOptions.getSavepointTargetDirectory();
			} else {
				jobId = parseJobId(cancelOptions.getSavepointTargetDirectory());
				targetDirectory = null;
			}

			if (targetDirectory == null) {
				logAndSysout("Cancelling job " + jobId + " with savepoint to default savepoint directory.");
			} else {
				logAndSysout("Cancelling job " + jobId + " with savepoint to " + targetDirectory + '.');
			}

			runClusterAction(
				activeCommandLine,
				commandLine,
				clusterClient -> {
					final String savepointPath;
					try {
						savepointPath = clusterClient.cancelWithSavepoint(jobId, targetDirectory).get(clientTimeout.toMillis(), TimeUnit.MILLISECONDS);
					} catch (Exception e) {
						throw new FlinkException("Could not cancel job " + jobId + '.', e);
					}
					logAndSysout("Cancelled job " + jobId + ". Savepoint stored in " + savepointPath + '.');
				});
		} else {
			final JobID jobId;

			if (cleanedArgs.length > 0) {
				jobId = parseJobId(cleanedArgs[0]);
			} else {
				throw new CliArgsException("Missing JobID. Specify a JobID to cancel a job.");
			}

			logAndSysout("Cancelling job " + jobId + '.');

			runClusterAction(
				activeCommandLine,
				commandLine,
				clusterClient -> {
					try {
						clusterClient.cancel(jobId).get(clientTimeout.toMillis(), TimeUnit.MILLISECONDS);
					} catch (Exception e) {
						throw new FlinkException("Could not cancel job " + jobId + '.', e);
					}
				});

			logAndSysout("Cancelled job " + jobId + '.');
		}
	}

	public CommandLine getCommandLine(final Options commandOptions, final String[] args, final boolean stopAtNonOptions) throws CliArgsException {
		// shell -> run stopAtNonOptions = true
		final Options commandLineOptions = CliFrontendParser.mergeOptions(commandOptions, customCommandLineOptions);
		// return args and options()
		return CliFrontendParser.parse(commandLineOptions, args, stopAtNonOptions);
	}

	/**
	 * Executes the SAVEPOINT action.
	 *
	 * @param args Command line arguments for the savepoint action.
	 */
	protected void savepoint(String[] args) throws Exception {
		LOG.info("Running 'savepoint' command.");

		final Options commandOptions = CliFrontendParser.getSavepointCommandOptions();

		final Options commandLineOptions = CliFrontendParser.mergeOptions(commandOptions, customCommandLineOptions);

		final CommandLine commandLine = CliFrontendParser.parse(commandLineOptions, args, false);

		final SavepointOptions savepointOptions = new SavepointOptions(commandLine);

		// evaluate help flag
		if (savepointOptions.isPrintHelp()) {
			CliFrontendParser.printHelpForSavepoint(customCommandLines);
			return;
		}

		final CustomCommandLine activeCommandLine = validateAndGetActiveCommandLine(commandLine);

		if (savepointOptions.isDispose()) {
			runClusterAction(
				activeCommandLine,
				commandLine,
				clusterClient -> disposeSavepoint(clusterClient, savepointOptions.getSavepointPath()));
		} else {
			String[] cleanedArgs = savepointOptions.getArgs();

			final JobID jobId;

			if (cleanedArgs.length >= 1) {
				String jobIdString = cleanedArgs[0];

				jobId = parseJobId(jobIdString);
			} else {
				throw new CliArgsException("Missing JobID. " +
					"Specify a Job ID to trigger a savepoint.");
			}

			final String savepointDirectory;
			if (cleanedArgs.length >= 2) {
				savepointDirectory = cleanedArgs[1];
			} else {
				savepointDirectory = null;
			}

			// Print superfluous arguments
			if (cleanedArgs.length >= 3) {
				logAndSysout("Provided more arguments than required. Ignoring not needed arguments.");
			}

			runClusterAction(
				activeCommandLine,
				commandLine,
				clusterClient -> triggerSavepoint(clusterClient, jobId, savepointDirectory));
		}

	}

	/**
	 * Sends a SavepointTriggerMessage to the job manager.
	 */
	private void triggerSavepoint(ClusterClient<?> clusterClient, JobID jobId, String savepointDirectory) throws FlinkException {
		logAndSysout("Triggering savepoint for job " + jobId + '.');

		CompletableFuture<String> savepointPathFuture = clusterClient.triggerSavepoint(jobId, savepointDirectory);

		logAndSysout("Waiting for response...");

		try {
			final String savepointPath = savepointPathFuture.get(clientTimeout.toMillis(), TimeUnit.MILLISECONDS);

			logAndSysout("Savepoint completed. Path: " + savepointPath);
			logAndSysout("You can resume your program from this savepoint with the run command.");
		} catch (Exception e) {
			Throwable cause = ExceptionUtils.stripExecutionException(e);
			throw new FlinkException("Triggering a savepoint for the job " + jobId + " failed.", cause);
		}
	}

	/**
	 * Sends a SavepointDisposalRequest to the job manager.
	 */
	private void disposeSavepoint(ClusterClient<?> clusterClient, String savepointPath) throws FlinkException {
		checkNotNull(savepointPath, "Missing required argument: savepoint path. " +
			"Usage: bin/flink savepoint -d <savepoint-path>");

		logAndSysout("Disposing savepoint '" + savepointPath + "'.");

		final CompletableFuture<Acknowledge> disposeFuture = clusterClient.disposeSavepoint(savepointPath);

		logAndSysout("Waiting for response...");

		try {
			disposeFuture.get(clientTimeout.toMillis(), TimeUnit.MILLISECONDS);
		} catch (Exception e) {
			throw new FlinkException("Disposing the savepoint '" + savepointPath + "' failed.", e);
		}

		logAndSysout("Savepoint '" + savepointPath + "' disposed.");
	}

	// --------------------------------------------------------------------------------------------
	//  Interaction with programs and JobManager
	// --------------------------------------------------------------------------------------------

	protected void executeProgram(final Configuration configuration, final PackagedProgram program) throws ProgramInvocationException {
		ClientUtils.executeProgram(new DefaultExecutorServiceLoader(), configuration, program, false, false);
	}

	/**
	 * Creates a Packaged program from the given command line options.
	 *
	 * @return A PackagedProgram (upon success)
	 */
	PackagedProgram buildProgram(final ProgramOptions runOptions)
			throws FileNotFoundException, ProgramInvocationException, CliArgsException {
		return buildProgram(runOptions, configuration);
	}

	/**
	 * Creates a Packaged program from the given command line options and the effectiveConfiguration.
	 *
	 * @return A PackagedProgram (upon success)
	 */
	PackagedProgram buildProgram(final ProgramOptions runOptions, final Configuration configuration) throws FileNotFoundException, ProgramInvocationException, CliArgsException {
		runOptions.validate();

		String[] programArgs = runOptions.getProgramArgs();
		String jarFilePath = runOptions.getJarFilePath();
		List<URL> classpaths = runOptions.getClasspaths();

		// Get assembler class
		String entryPointClass = runOptions.getEntryPointClassName();
		File jarFile = jarFilePath != null ? getJarFile(jarFilePath) : null;

		return PackagedProgram.newBuilder()
			.setJarFile(jarFile)
			.setUserClassPaths(classpaths)
			.setEntryPointClassName(entryPointClass)
			.setConfiguration(configuration)
			.setSavepointRestoreSettings(runOptions.getSavepointRestoreSettings())
			.setArguments(programArgs)
			.build();
	}

	/**
	 * Gets the JAR file from the path.
	 *
	 * @param jarFilePath The path of JAR file
	 * @return The JAR file
	 * @throws FileNotFoundException The JAR file does not exist.
	 */
	private File getJarFile(String jarFilePath) throws FileNotFoundException {
		File jarFile = new File(jarFilePath);
		// Check if JAR file exists
		if (!jarFile.exists()) {
			throw new FileNotFoundException("JAR file does not exist: " + jarFile);
		}
		else if (!jarFile.isFile()) {
			throw new FileNotFoundException("JAR file is not a file: " + jarFile);
		}
		return jarFile;
	}

	// --------------------------------------------------------------------------------------------
	//  Logging and Exception Handling
	// --------------------------------------------------------------------------------------------

	/**
	 * Displays an exception message for incorrect command line arguments.
	 *
	 * @param e The exception to display.
	 * @return The return code for the process.
	 */
	private static int handleArgException(CliArgsException e) {
		LOG.error("Invalid command line arguments.", e);

		System.out.println(e.getMessage());
		System.out.println();
		System.out.println("Use the help option (-h or --help) to get help on the command.");
		return 1;
	}

	/**
	 * Displays an optional exception message for incorrect program parametrization.
	 *
	 * @param e The exception to display.
	 * @return The return code for the process.
	 */
	private static int handleParametrizationException(ProgramParametrizationException e) {
		LOG.error("Program has not been parametrized properly.", e);
		System.err.println(e.getMessage());
		return 1;
	}

	/**
	 * Displays a message for a program without a job to execute.
	 *
	 * @return The return code for the process.
	 */
	private static int handleMissingJobException() {
		System.err.println();
		System.err.println("The program didn't contain a Flink job. " +
			"Perhaps you forgot to call execute() on the execution environment.");
		return 1;
	}

	/**
	 * Displays an exception message.
	 *
	 * @param t The exception to display.
	 * @return The return code for the process.
	 */
	private static int handleError(Throwable t) {
		LOG.error("Error while running the command.", t);

		System.err.println();
		System.err.println("------------------------------------------------------------");
		System.err.println(" The program finished with the following exception:");
		System.err.println();

		if (t.getCause() instanceof InvalidProgramException) {
			System.err.println(t.getCause().getMessage());
			StackTraceElement[] trace = t.getCause().getStackTrace();
			for (StackTraceElement ele: trace) {
				System.err.println("\t" + ele);
				if (ele.getMethodName().equals("main")) {
					break;
				}
			}
		} else {
			t.printStackTrace();
		}
		return 1;
	}

	private static void logAndSysout(String message) {
		LOG.info(message);
		System.out.println(message);
	}

	// --------------------------------------------------------------------------------------------
	//  Internal methods
	// --------------------------------------------------------------------------------------------

	private JobID parseJobId(String jobIdString) throws CliArgsException {
		if (jobIdString == null) {
			throw new CliArgsException("Missing JobId");
		}

		final JobID jobId;
		try {
			jobId = JobID.fromHexString(jobIdString);
		} catch (IllegalArgumentException e) {
			throw new CliArgsException(e.getMessage());
		}
		return jobId;
	}

	/**
	 * Retrieves the {@link ClusterClient} from the given {@link CustomCommandLine} and runs the given
	 * {@link ClusterAction} against it.
	 *
	 * @param activeCommandLine to create the {@link ClusterDescriptor} from
	 * @param commandLine containing the parsed command line options
	 * @param clusterAction the cluster action to run against the retrieved {@link ClusterClient}.
	 * @param <ClusterID> type of the cluster id
	 * @throws FlinkException if something goes wrong
	 */
	private <ClusterID> void runClusterAction(CustomCommandLine activeCommandLine, CommandLine commandLine, ClusterAction<ClusterID> clusterAction) throws FlinkException {
		final Configuration effectiveConfiguration = getEffectiveConfiguration(activeCommandLine, commandLine);
		LOG.debug("Effective configuration after Flink conf, and custom commandline: {}", effectiveConfiguration);

		final ClusterClientFactory<ClusterID> clusterClientFactory = clusterClientServiceLoader.getClusterClientFactory(effectiveConfiguration);

		final ClusterID clusterId = clusterClientFactory.getClusterId(effectiveConfiguration);
		if (clusterId == null) {
			throw new FlinkException("No cluster id was specified. Please specify a cluster to which you would like to connect.");
		}

		try (final ClusterDescriptor<ClusterID> clusterDescriptor = clusterClientFactory.createClusterDescriptor(effectiveConfiguration)) {
			try (final ClusterClient<ClusterID> clusterClient = clusterDescriptor.retrieve(clusterId).getClusterClient()) {
				clusterAction.runAction(clusterClient);
			}
		}
	}

	/**
	 * Internal interface to encapsulate cluster actions which are executed via
	 * the {@link ClusterClient}.
	 *
	 * @param <ClusterID> type of the cluster id
	 */
	@FunctionalInterface
	private interface ClusterAction<ClusterID> {

		/**
		 * Run the cluster action with the given {@link ClusterClient}.
		 *
		 * @param clusterClient to run the cluster action against
		 * @throws FlinkException if something goes wrong
		 */
		void runAction(ClusterClient<ClusterID> clusterClient) throws FlinkException;
	}

	// --------------------------------------------------------------------------------------------
	//  Entry point for executable
	// --------------------------------------------------------------------------------------------

	/**
	 * Parses the command line arguments and starts the requested action.
	 *
	 * @param args command line arguments of the client.
	 * @return The return code of the program
	 */
	public int parseAndRun(String[] args) {

		// check for action
		if (args.length < 1) {
			CliFrontendParser.printHelp(customCommandLines);
			System.out.println("Please specify an action.");
			return 1;
		}

		// get action
		// run
		String action = args[0];

		// remove action from parameters
		// 拆分run
		final String[] params = Arrays.copyOfRange(args, 1, args.length);

		try {
			// do action
			switch (action) {
				case ACTION_RUN:
					run(params);
					return 0;
				case ACTION_RUN_APPLICATION:
					runApplication(params);
					return 0;
				case ACTION_LIST:
					list(params);
					return 0;
				case ACTION_INFO:
					info(params);
					return 0;
				case ACTION_CANCEL:
					cancel(params);
					return 0;
				case ACTION_STOP:
					stop(params);
					return 0;
				case ACTION_SAVEPOINT:
					savepoint(params);
					return 0;
				case "-h":
				case "--help":
					CliFrontendParser.printHelp(customCommandLines);
					return 0;
				case "-v":
				case "--version":
					String version = EnvironmentInformation.getVersion();
					String commitID = EnvironmentInformation.getRevisionInformation().commitId;
					System.out.print("Version: " + version);
					System.out.println(commitID.equals(EnvironmentInformation.UNKNOWN) ? "" : ", Commit ID: " + commitID);
					return 0;
				default:
					System.out.printf("\"%s\" is not a valid action.\n", action);
					System.out.println();
					System.out.println("Valid actions are \"run\", \"list\", \"info\", \"savepoint\", \"stop\", or \"cancel\".");
					System.out.println();
					System.out.println("Specify the version option (-v or --version) to print Flink version.");
					System.out.println();
					System.out.println("Specify the help option (-h or --help) to get help on the command.");
					return 1;
			}
		} catch (CliArgsException ce) {
			return handleArgException(ce);
		} catch (ProgramParametrizationException ppe) {
			return handleParametrizationException(ppe);
		} catch (ProgramMissingJobException pmje) {
			return handleMissingJobException();
		} catch (Exception e) {
			return handleError(e);
		}
	}

	/**
	 * Submits the job based on the arguments.
	 */
	public static void main(final String[] args) {
		String argsStr = "run -t yarn-per-job C:\\soft\\bigdata\\flink-1.12.0\\examples\\batch\\WordCount.jar";
<<<<<<< HEAD

//		String argsStr = "/opt/jdk1.8/bin/java -Dlog.file=/opt/flink/log/flink-root-client-dataMiddle-100.log -Dlog4j.configuration=file:/opt/flink/conf/log4j-cli.properties -Dlog4j.configurationFile=file:/opt/flink/conf/log4j-cli.properties -Dlogback.configurationFile=file:/opt/flink/conf/logback.xml -classpath /opt/flink/lib/flink-csv-1.12.0.jar:/opt/flink/lib/flink-engine-lib/dom4j-1.6.1.jar:/opt/flink/lib/flink-engine-lib/flink-connector-jdbc_2.12-1.12.0.jar:/opt/flink/lib/flink-engine-lib/gson-2.8.6.jar:/opt/flink/lib/flink-engine-lib/ojdbc7-12.1.0.2.jar:/opt/flink/lib/flink-json-1.12.0.jar:/opt/flink/lib/flink-shaded-zookeeper-3.4.14.jar:/opt/flink/lib/flink-table_2.12-1.12.0.jar:/opt/flink/lib/flink-table-blink_2.12-1.12.0.jar:/opt/flink/lib/hive-lib/flink-connector-hive_2.12-1.12.0.jar:/opt/flink/lib/hive-lib/hive-jdbc-3.1.2.jar:/opt/flink/lib/hive-lib/libthrift-0.9.3.jar:/opt/flink/lib/kafka-lib/flink-connector-kafka_2.12-1.12.0.jar:/opt/flink/lib/kafka-lib/kafka-clients-2.3.1.jar:/opt/flink/lib/log4j-1.2-api-2.12.1.jar:/opt/flink/lib/log4j-api-2.12.1.jar:/opt/flink/lib/log4j-core-2.12.1.jar:/opt/flink/lib/log4j-slf4j-impl-2.12.1.jar:/opt/flink/lib/flink-dist_2.12-1.12.0.jar:/opt/hadoop/etc/hadoop:/opt/hadoop/share/hadoop/common/lib/*:/opt/hadoop/share/hadoop/common/*:/opt/hadoop/share/hadoop/hdfs:/opt/hadoop/share/hadoop/hdfs/lib/*:/opt/hadoop/share/hadoop/hdfs/*:/opt/hadoop/share/hadoop/mapreduce/lib/*:/opt/hadoop/share/hadoop/mapreduce/*:/opt/hadoop/share/hadoop/yarn/lib/*:/opt/hadoop/share/hadoop/yarn/*:/opt/hadoop/share/hadoop/common/lib/accessors-smart-1.2.jar:/opt/hadoop/share/hadoop/common/lib/animal-sniffer-annotations-1.17.jar:/opt/hadoop/share/hadoop/common/lib/asm-5.0.4.jar:/opt/hadoop/share/hadoop/common/lib/audience-annotations-0.5.0.jar:/opt/hadoop/share/hadoop/common/lib/avro-1.7.7.jar:/opt/hadoop/share/hadoop/common/lib/checker-qual-2.5.2.jar:/opt/hadoop/share/hadoop/common/lib/commons-beanutils-1.9.3.jar:/opt/hadoop/share/hadoop/common/lib/commons-cli-1.2.jar:/opt/hadoop/share/hadoop/common/lib/commons-codec-1.11.jar:/opt/hadoop/share/hadoop/common/lib/commons-collections-3.2.2.jar:/opt/hadoop/share/hadoop/common/lib/commons-compress-1.18.jar:/opt/hadoop/share/hadoop/common/lib/commons-configuration2-2.1.1.jar:/opt/hadoop/share/hadoop/common/lib/commons-io-2.5.jar:/opt/hadoop/share/hadoop/common/lib/commons-lang-2.6.jar:/opt/hadoop/share/hadoop/common/lib/commons-lang3-3.4.jar:/opt/hadoop/share/hadoop/common/lib/commons-logging-1.1.3.jar:/opt/hadoop/share/hadoop/common/lib/commons-math3-3.1.1.jar:/opt/hadoop/share/hadoop/common/lib/commons-net-3.6.jar:/opt/hadoop/share/hadoop/common/lib/curator-client-2.13.0.jar:/opt/hadoop/share/hadoop/common/lib/curator-framework-2.13.0.jar:/opt/hadoop/share/hadoop/common/lib/curator-recipes-2.13.0.jar:/opt/hadoop/share/hadoop/common/lib/error_prone_annotations-2.2.0.jar:/opt/hadoop/share/hadoop/common/lib/failureaccess-1.0.jar:/opt/hadoop/share/hadoop/common/lib/gson-2.2.4.jar:/opt/hadoop/share/hadoop/common/lib/guava-27.0-jre.jar:/opt/hadoop/share/hadoop/common/lib/hadoop-annotations-3.1.3.jar:/opt/hadoop/share/hadoop/common/lib/hadoop-auth-3.1.3.jar:/opt/hadoop/share/hadoop/common/lib/htrace-core4-4.1.0-incubating.jar:/opt/hadoop/share/hadoop/common/lib/httpclient-4.5.2.jar:/opt/hadoop/share/hadoop/common/lib/httpcore-4.4.4.jar:/opt/hadoop/share/hadoop/common/lib/j2objc-annotations-1.1.jar:/opt/hadoop/share/hadoop/common/lib/jackson-annotations-2.7.8.jar:/opt/hadoop/share/hadoop/common/lib/jackson-core-2.7.8.jar:/opt/hadoop/share/hadoop/common/lib/jackson-core-asl-1.9.13.jar:/opt/hadoop/share/hadoop/common/lib/jackson-databind-2.7.8.jar:/opt/hadoop/share/hadoop/common/lib/jackson-jaxrs-1.9.13.jar:/opt/hadoop/share/hadoop/common/lib/jackson-mapper-asl-1.9.13.jar:/opt/hadoop/share/hadoop/common/lib/jackson-xc-1.9.13.jar:/opt/hadoop/share/hadoop/common/lib/javax.servlet-api-3.1.0.jar:/opt/hadoop/share/hadoop/common/lib/jaxb-api-2.2.11.jar:/opt/hadoop/share/hadoop/common/lib/jaxb-impl-2.2.3-1.jar:/opt/hadoop/share/hadoop/common/lib/jcip-annotations-1.0-1.jar:/opt/hadoop/share/hadoop/common/lib/jersey-core-1.19.jar:/opt/hadoop/share/hadoop/common/lib/jersey-json-1.19.jar:/opt/hadoop/share/hadoop/common/lib/jersey-server-1.19.jar:/opt/hadoop/share/hadoop/common/lib/jersey-servlet-1.19.jar:/opt/hadoop/share/hadoop/common/lib/jettison-1.1.jar:/opt/hadoop/share/hadoop/common/lib/jetty-http-9.3.24.v20180605.jar:/opt/hadoop/share/hadoop/common/lib/jetty-io-9.3.24.v20180605.jar:/opt/hadoop/share/hadoop/common/lib/jetty-security-9.3.24.v20180605.jar:/opt/hadoop/share/hadoop/common/lib/jetty-server-9.3.24.v20180605.jar:/opt/hadoop/share/hadoop/common/lib/jetty-servlet-9.3.24.v20180605.jar:/opt/hadoop/share/hadoop/common/lib/jetty-util-9.3.24.v20180605.jar:/opt/hadoop/share/hadoop/common/lib/jetty-webapp-9.3.24.v20180605.jar:/opt/hadoop/share/hadoop/common/lib/jetty-xml-9.3.24.v20180605.jar:/opt/hadoop/share/hadoop/common/lib/jsch-0.1.54.jar:/opt/hadoop/share/hadoop/common/lib/json-smart-2.3.jar:/opt/hadoop/share/hadoop/common/lib/jsp-api-2.1.jar:/opt/hadoop/share/hadoop/common/lib/jsr305-3.0.0.jar:/opt/hadoop/share/hadoop/common/lib/jsr311-api-1.1.1.jar:/opt/hadoop/share/hadoop/common/lib/jul-to-slf4j-1.7.25.jar:/opt/hadoop/share/hadoop/common/lib/kerb-admin-1.0.1.jar:/opt/hadoop/share/hadoop/common/lib/kerb-client-1.0.1.jar:/opt/hadoop/share/hadoop/common/lib/kerb-common-1.0.1.jar:/opt/hadoop/share/hadoop/common/lib/kerb-core-1.0.1.jar:/opt/hadoop/share/hadoop/common/lib/kerb-crypto-1.0.1.jar:/opt/hadoop/share/hadoop/common/lib/kerb-identity-1.0.1.jar:/opt/hadoop/share/hadoop/common/lib/kerb-server-1.0.1.jar:/opt/hadoop/share/hadoop/common/lib/kerb-simplekdc-1.0.1.jar:/opt/hadoop/share/hadoop/common/lib/kerb-util-1.0.1.jar:/opt/hadoop/share/hadoop/common/lib/kerby-asn1-1.0.1.jar:/opt/hadoop/share/hadoop/common/lib/kerby-config-1.0.1.jar:/opt/hadoop/share/hadoop/common/lib/kerby-pkix-1.0.1.jar:/opt/hadoop/share/hadoop/common/lib/kerby-util-1.0.1.jar:/opt/hadoop/share/hadoop/common/lib/kerby-xdr-1.0.1.jar:/opt/hadoop/share/hadoop/common/lib/listenablefuture-9999.0-empty-to-avoid-conflict-with-guava.jar:/opt/hadoop/share/hadoop/common/lib/log4j-1.2.17.jar:/opt/hadoop/share/hadoop/common/lib/metrics-core-3.2.4.jar:/opt/hadoop/share/hadoop/common/lib/netty-3.10.5.Final.jar:/opt/hadoop/share/hadoop/common/lib/nimbus-jose-jwt-4.41.1.jar:/opt/hadoop/share/hadoop/common/lib/paranamer-2.3.jar:/opt/hadoop/share/hadoop/common/lib/protobuf-java-2.5.0.jar:/opt/hadoop/share/hadoop/common/lib/re2j-1.1.jar:/opt/hadoop/share/hadoop/common/lib/slf4j-api-1.7.25.jar:/opt/hadoop/share/hadoop/common/lib/slf4j-log4j12-1.7.25.jar:/opt/hadoop/share/hadoop/common/lib/snappy-java-1.0.5.jar:/opt/hadoop/share/hadoop/common/lib/stax2-api-3.1.4.jar:/opt/hadoop/share/hadoop/common/lib/token-provider-1.0.1.jar:/opt/hadoop/share/hadoop/common/lib/woodstox-core-5.0.3.jar:/opt/hadoop/share/hadoop/common/lib/zookeeper-3.4.13.jar:/opt/hadoop/share/hadoop/common/hadoop-common-3.1.3.jar:/opt/hadoop/share/hadoop/common/hadoop-common-3.1.3-tests.jar:/opt/hadoop/share/hadoop/common/hadoop-kms-3.1.3.jar:/opt/hadoop/share/hadoop/common/hadoop-nfs-3.1.3.jar:/opt/hadoop/share/hadoop/common/jdiff:/opt/hadoop/share/hadoop/common/lib:/opt/hadoop/share/hadoop/common/sources:/opt/hadoop/share/hadoop/common/webapps:/opt/hadoop/share/hadoop/hdfs/lib/accessors-smart-1.2.jar:/opt/hadoop/share/hadoop/hdfs/lib/animal-sniffer-annotations-1.17.jar:/opt/hadoop/share/hadoop/hdfs/lib/asm-5.0.4.jar:/opt/hadoop/share/hadoop/hdfs/lib/audience-annotations-0.5.0.jar:/opt/hadoop/share/hadoop/hdfs/lib/avro-1.7.7.jar:/opt/hadoop/share/hadoop/hdfs/lib/checker-qual-2.5.2.jar:/opt/hadoop/share/hadoop/hdfs/lib/commons-beanutils-1.9.3.jar:/opt/hadoop/share/hadoop/hdfs/lib/commons-cli-1.2.jar:/opt/hadoop/share/hadoop/hdfs/lib/commons-codec-1.11.jar:/opt/hadoop/share/hadoop/hdfs/lib/commons-collections-3.2.2.jar:/opt/hadoop/share/hadoop/hdfs/lib/commons-compress-1.18.jar:/opt/hadoop/share/hadoop/hdfs/lib/commons-configuration2-2.1.1.jar:/opt/hadoop/share/hadoop/hdfs/lib/commons-daemon-1.0.13.jar:/opt/hadoop/share/hadoop/hdfs/lib/commons-io-2.5.jar:/opt/hadoop/share/hadoop/hdfs/lib/commons-lang-2.6.jar:/opt/hadoop/share/hadoop/hdfs/lib/commons-lang3-3.4.jar:/opt/hadoop/share/hadoop/hdfs/lib/commons-logging-1.1.3.jar:/opt/hadoop/share/hadoop/hdfs/lib/commons-math3-3.1.1.jar:/opt/hadoop/share/hadoop/hdfs/lib/commons-net-3.6.jar:/opt/hadoop/share/hadoop/hdfs/lib/curator-client-2.13.0.jar:/opt/hadoop/share/hadoop/hdfs/lib/curator-framework-2.13.0.jar:/opt/hadoop/share/hadoop/hdfs/lib/curator-recipes-2.13.0.jar:/opt/hadoop/share/hadoop/hdfs/lib/error_prone_annotations-2.2.0.jar:/opt/hadoop/share/hadoop/hdfs/lib/failureaccess-1.0.jar:/opt/hadoop/share/hadoop/hdfs/lib/gson-2.2.4.jar:/opt/hadoop/share/hadoop/hdfs/lib/guava-27.0-jre.jar:/opt/hadoop/share/hadoop/hdfs/lib/hadoop-annotations-3.1.3.jar:/opt/hadoop/share/hadoop/hdfs/lib/hadoop-auth-3.1.3.jar:/opt/hadoop/share/hadoop/hdfs/lib/htrace-core4-4.1.0-incubating.jar:/opt/hadoop/share/hadoop/hdfs/lib/httpclient-4.5.2.jar:/opt/hadoop/share/hadoop/hdfs/lib/httpcore-4.4.4.jar:/opt/hadoop/share/hadoop/hdfs/lib/j2objc-annotations-1.1.jar:/opt/hadoop/share/hadoop/hdfs/lib/jackson-annotations-2.7.8.jar:/opt/hadoop/share/hadoop/hdfs/lib/jackson-core-2.7.8.jar:/opt/hadoop/share/hadoop/hdfs/lib/jackson-core-asl-1.9.13.jar:/opt/hadoop/share/hadoop/hdfs/lib/jackson-databind-2.7.8.jar:/opt/hadoop/share/hadoop/hdfs/lib/jackson-jaxrs-1.9.13.jar:/opt/hadoop/share/hadoop/hdfs/lib/jackson-mapper-asl-1.9.13.jar:/opt/hadoop/share/hadoop/hdfs/lib/jackson-xc-1.9.13.jar:/opt/hadoop/share/hadoop/hdfs/lib/javax.servlet-api-3.1.0.jar:/opt/hadoop/share/hadoop/hdfs/lib/jaxb-api-2.2.11.jar:/opt/hadoop/share/hadoop/hdfs/lib/jaxb-impl-2.2.3-1.jar:/opt/hadoop/share/hadoop/hdfs/lib/jcip-annotations-1.0-1.jar:/opt/hadoop/share/hadoop/hdfs/lib/jersey-core-1.19.jar:/opt/hadoop/share/hadoop/hdfs/lib/jersey-json-1.19.jar:/opt/hadoop/share/hadoop/hdfs/lib/jersey-server-1.19.jar:/opt/hadoop/share/hadoop/hdfs/lib/jersey-servlet-1.19.jar:/opt/hadoop/share/hadoop/hdfs/lib/jettison-1.1.jar:/opt/hadoop/share/hadoop/hdfs/lib/jetty-http-9.3.24.v20180605.jar:/opt/hadoop/share/hadoop/hdfs/lib/jetty-io-9.3.24.v20180605.jar:/opt/hadoop/share/hadoop/hdfs/lib/jetty-security-9.3.24.v20180605.jar:/opt/hadoop/share/hadoop/hdfs/lib/jetty-server-9.3.24.v20180605.jar:/opt/hadoop/share/hadoop/hdfs/lib/jetty-servlet-9.3.24.v20180605.jar:/opt/hadoop/share/hadoop/hdfs/lib/jetty-util-9.3.24.v20180605.jar:/opt/hadoop/share/hadoop/hdfs/lib/jetty-util-ajax-9.3.24.v20180605.jar:/opt/hadoop/share/hadoop/hdfs/lib/jetty-webapp-9.3.24.v20180605.jar:/opt/hadoop/share/hadoop/hdfs/lib/jetty-xml-9.3.24.v20180605.jar:/opt/hadoop/share/hadoop/hdfs/lib/jsch-0.1.54.jar:/opt/hadoop/share/hadoop/hdfs/lib/json-simple-1.1.1.jar:/opt/hadoop/share/hadoop/hdfs/lib/json-smart-2.3.jar:/opt/hadoop/share/hadoop/hdfs/lib/jsr305-3.0.0.jar:/opt/hadoop/share/hadoop/hdfs/lib/jsr311-api-1.1.1.jar:/opt/hadoop/share/hadoop/hdfs/lib/kerb-admin-1.0.1.jar:/opt/hadoop/share/hadoop/hdfs/lib/kerb-client-1.0.1.jar:/opt/hadoop/share/hadoop/hdfs/lib/kerb-common-1.0.1.jar:/opt/hadoop/share/hadoop/hdfs/lib/kerb-core-1.0.1.jar:/opt/hadoop/share/hadoop/hdfs/lib/kerb-crypto-1.0.1.jar:/opt/hadoop/share/hadoop/hdfs/lib/kerb-identity-1.0.1.jar:/opt/hadoop/share/hadoop/hdfs/lib/kerb-server-1.0.1.jar:/opt/hadoop/share/hadoop/hdfs/lib/kerb-simplekdc-1.0.1.jar:/opt/hadoop/share/hadoop/hdfs/lib/kerb-util-1.0.1.jar:/opt/hadoop/share/hadoop/hdfs/lib/kerby-asn1-1.0.1.jar:/opt/hadoop/share/hadoop/hdfs/lib/kerby-config-1.0.1.jar:/opt/hadoop/share/hadoop/hdfs/lib/kerby-pkix-1.0.1.jar:/opt/hadoop/share/hadoop/hdfs/lib/kerby-util-1.0.1.jar:/opt/hadoop/share/hadoop/hdfs/lib/kerby-xdr-1.0.1.jar:/opt/hadoop/share/hadoop/hdfs/lib/leveldbjni-all-1.8.jar:/opt/hadoop/share/hadoop/hdfs/lib/listenablefuture-9999.0-empty-to-avoid-conflict-with-guava.jar:/opt/hadoop/share/hadoop/hdfs/lib/log4j-1.2.17.jar:/opt/hadoop/share/hadoop/hdfs/lib/netty-3.10.5.Final.jar:/opt/hadoop/share/hadoop/hdfs/lib/netty-all-4.0.52.Final.jar:/opt/hadoop/share/hadoop/hdfs/lib/nimbus-jose-jwt-4.41.1.jar:/opt/hadoop/share/hadoop/hdfs/lib/okhttp-2.7.5.jar:/opt/hadoop/share/hadoop/hdfs/lib/okio-1.6.0.jar:/opt/hadoop/share/hadoop/hdfs/lib/paranamer-2.3.jar:/opt/hadoop/share/hadoop/hdfs/lib/protobuf-java-2.5.0.jar:/opt/hadoop/share/hadoop/hdfs/lib/re2j-1.1.jar:/opt/hadoop/share/hadoop/hdfs/lib/snappy-java-1.0.5.jar:/opt/hadoop/share/hadoop/hdfs/lib/stax2-api-3.1.4.jar:/opt/hadoop/share/hadoop/hdfs/lib/token-provider-1.0.1.jar:/opt/hadoop/share/hadoop/hdfs/lib/woodstox-core-5.0.3.jar:/opt/hadoop/share/hadoop/hdfs/lib/zookeeper-3.4.13.jar:/opt/hadoop/share/hadoop/hdfs/hadoop-hdfs-3.1.3.jar:/opt/hadoop/share/hadoop/hdfs/hadoop-hdfs-3.1.3-tests.jar:/opt/hadoop/share/hadoop/hdfs/hadoop-hdfs-client-3.1.3.jar:/opt/hadoop/share/hadoop/hdfs/hadoop-hdfs-client-3.1.3-tests.jar:/opt/hadoop/share/hadoop/hdfs/hadoop-hdfs-httpfs-3.1.3.jar:/opt/hadoop/share/hadoop/hdfs/hadoop-hdfs-native-client-3.1.3.jar:/opt/hadoop/share/hadoop/hdfs/hadoop-hdfs-native-client-3.1.3-tests.jar:/opt/hadoop/share/hadoop/hdfs/hadoop-hdfs-nfs-3.1.3.jar:/opt/hadoop/share/hadoop/hdfs/hadoop-hdfs-rbf-3.1.3.jar:/opt/hadoop/share/hadoop/hdfs/hadoop-hdfs-rbf-3.1.3-tests.jar:/opt/hadoop/share/hadoop/hdfs/jdiff:/opt/hadoop/share/hadoop/hdfs/lib:/opt/hadoop/share/hadoop/hdfs/sources:/opt/hadoop/share/hadoop/hdfs/webapps:/opt/hadoop/share/hadoop/mapreduce/lib/hamcrest-core-1.3.jar:/opt/hadoop/share/hadoop/mapreduce/lib/junit-4.11.jar:/opt/hadoop/share/hadoop/mapreduce/hadoop-mapreduce-client-app-3.1.3.jar:/opt/hadoop/share/hadoop/mapreduce/hadoop-mapreduce-client-common-3.1.3.jar:/opt/hadoop/share/hadoop/mapreduce/hadoop-mapreduce-client-core-3.1.3.jar:/opt/hadoop/share/hadoop/mapreduce/hadoop-mapreduce-client-hs-3.1.3.jar:/opt/hadoop/share/hadoop/mapreduce/hadoop-mapreduce-client-hs-plugins-3.1.3.jar:/opt/hadoop/share/hadoop/mapreduce/hadoop-mapreduce-client-jobclient-3.1.3.jar:/opt/hadoop/share/hadoop/mapreduce/hadoop-mapreduce-client-jobclient-3.1.3-tests.jar:/opt/hadoop/share/hadoop/mapreduce/hadoop-mapreduce-client-nativetask-3.1.3.jar:/opt/hadoop/share/hadoop/mapreduce/hadoop-mapreduce-client-shuffle-3.1.3.jar:/opt/hadoop/share/hadoop/mapreduce/hadoop-mapreduce-client-uploader-3.1.3.jar:/opt/hadoop/share/hadoop/mapreduce/hadoop-mapreduce-examples-3.1.3.jar:/opt/hadoop/share/hadoop/mapreduce/jdiff:/opt/hadoop/share/hadoop/mapreduce/lib:/opt/hadoop/share/hadoop/mapreduce/lib-examples:/opt/hadoop/share/hadoop/mapreduce/sources:/opt/hadoop/share/hadoop/yarn/lib/aopalliance-1.0.jar:/opt/hadoop/share/hadoop/yarn/lib/dnsjava-2.1.7.jar:/opt/hadoop/share/hadoop/yarn/lib/ehcache-3.3.1.jar:/opt/hadoop/share/hadoop/yarn/lib/fst-2.50.jar:/opt/hadoop/share/hadoop/yarn/lib/geronimo-jcache_1.0_spec-1.0-alpha-1.jar:/opt/hadoop/share/hadoop/yarn/lib/guice-4.0.jar:/opt/hadoop/share/hadoop/yarn/lib/guice-servlet-4.0.jar:/opt/hadoop/share/hadoop/yarn/lib/hadoop-yarn-server-timelineservice-3.1.3.jar:/opt/hadoop/share/hadoop/yarn/lib/HikariCP-java7-2.4.12.jar:/opt/hadoop/share/hadoop/yarn/lib/jackson-jaxrs-base-2.7.8.jar:/opt/hadoop/share/hadoop/yarn/lib/jackson-jaxrs-json-provider-2.7.8.jar:/opt/hadoop/share/hadoop/yarn/lib/jackson-module-jaxb-annotations-2.7.8.jar:/opt/hadoop/share/hadoop/yarn/lib/java-util-1.9.0.jar:/opt/hadoop/share/hadoop/yarn/lib/javax.inject-1.jar:/opt/hadoop/share/hadoop/yarn/lib/jersey-client-1.19.jar:/opt/hadoop/share/hadoop/yarn/lib/jersey-guice-1.19.jar:/opt/hadoop/share/hadoop/yarn/lib/json-io-2.5.1.jar:/opt/hadoop/share/hadoop/yarn/lib/metrics-core-3.2.4.jar:/opt/hadoop/share/hadoop/yarn/lib/mssql-jdbc-6.2.1.jre7.jar:/opt/hadoop/share/hadoop/yarn/lib/objenesis-1.0.jar:/opt/hadoop/share/hadoop/yarn/lib/snakeyaml-1.16.jar:/opt/hadoop/share/hadoop/yarn/lib/swagger-annotations-1.5.4.jar:/opt/hadoop/share/hadoop/yarn/hadoop-yarn-api-3.1.3.jar:/opt/hadoop/share/hadoop/yarn/hadoop-yarn-applications-distributedshell-3.1.3.jar:/opt/hadoop/share/hadoop/yarn/hadoop-yarn-applications-unmanaged-am-launcher-3.1.3.jar:/opt/hadoop/share/hadoop/yarn/hadoop-yarn-client-3.1.3.jar:/opt/hadoop/share/hadoop/yarn/hadoop-yarn-common-3.1.3.jar:/opt/hadoop/share/hadoop/yarn/hadoop-yarn-registry-3.1.3.jar:/opt/hadoop/share/hadoop/yarn/hadoop-yarn-server-applicationhistoryservice-3.1.3.jar:/opt/hadoop/share/hadoop/yarn/hadoop-yarn-server-common-3.1.3.jar:/opt/hadoop/share/hadoop/yarn/hadoop-yarn-server-nodemanager-3.1.3.jar:/opt/hadoop/share/hadoop/yarn/hadoop-yarn-server-resourcemanager-3.1.3.jar:/opt/hadoop/share/hadoop/yarn/hadoop-yarn-server-router-3.1.3.jar:/opt/hadoop/share/hadoop/yarn/hadoop-yarn-server-sharedcachemanager-3.1.3.jar:/opt/hadoop/share/hadoop/yarn/hadoop-yarn-server-tests-3.1.3.jar:/opt/hadoop/share/hadoop/yarn/hadoop-yarn-server-timeline-pluginstorage-3.1.3.jar:/opt/hadoop/share/hadoop/yarn/hadoop-yarn-server-web-proxy-3.1.3.jar:/opt/hadoop/share/hadoop/yarn/hadoop-yarn-services-api-3.1.3.jar:/opt/hadoop/share/hadoop/yarn/hadoop-yarn-services-core-3.1.3.jar:/opt/hadoop/share/hadoop/yarn/lib:/opt/hadoop/share/hadoop/yarn/sources:/opt/hadoop/share/hadoop/yarn/test:/opt/hadoop/share/hadoop/yarn/timelineservice:/opt/hadoop/share/hadoop/yarn/yarn-service-examples:/opt/hadoop/etc/hadoop:/opt/hadoop/etc/hadoop org.apache.flink.client.cli.CliFrontend run -t yarn-per-job -p 3 -ynm datamiddle-test-submit -c com.xy.core.wc.WordCount -yjm 20m -ytm 50m /opt/runJar/Flink_Tutorial-1.0-SNAPSHOT.jar";
//		String[] testArgs = argsStr.split(" ");
//		EnvironmentInformation.logEnvironmentInfo(LOG, "Command Line Client", testArgs);

=======

//		String argsStr = "/opt/jdk1.8/bin/java -Dlog.file=/opt/flink/log/flink-root-client-dataMiddle-100.log -Dlog4j.configuration=file:/opt/flink/conf/log4j-cli.properties -Dlog4j.configurationFile=file:/opt/flink/conf/log4j-cli.properties -Dlogback.configurationFile=file:/opt/flink/conf/logback.xml -classpath /opt/flink/lib/flink-csv-1.12.0.jar:/opt/flink/lib/flink-engine-lib/dom4j-1.6.1.jar:/opt/flink/lib/flink-engine-lib/flink-connector-jdbc_2.12-1.12.0.jar:/opt/flink/lib/flink-engine-lib/gson-2.8.6.jar:/opt/flink/lib/flink-engine-lib/ojdbc7-12.1.0.2.jar:/opt/flink/lib/flink-json-1.12.0.jar:/opt/flink/lib/flink-shaded-zookeeper-3.4.14.jar:/opt/flink/lib/flink-table_2.12-1.12.0.jar:/opt/flink/lib/flink-table-blink_2.12-1.12.0.jar:/opt/flink/lib/hive-lib/flink-connector-hive_2.12-1.12.0.jar:/opt/flink/lib/hive-lib/hive-jdbc-3.1.2.jar:/opt/flink/lib/hive-lib/libthrift-0.9.3.jar:/opt/flink/lib/kafka-lib/flink-connector-kafka_2.12-1.12.0.jar:/opt/flink/lib/kafka-lib/kafka-clients-2.3.1.jar:/opt/flink/lib/log4j-1.2-api-2.12.1.jar:/opt/flink/lib/log4j-api-2.12.1.jar:/opt/flink/lib/log4j-core-2.12.1.jar:/opt/flink/lib/log4j-slf4j-impl-2.12.1.jar:/opt/flink/lib/flink-dist_2.12-1.12.0.jar:/opt/hadoop/etc/hadoop:/opt/hadoop/share/hadoop/common/lib/*:/opt/hadoop/share/hadoop/common/*:/opt/hadoop/share/hadoop/hdfs:/opt/hadoop/share/hadoop/hdfs/lib/*:/opt/hadoop/share/hadoop/hdfs/*:/opt/hadoop/share/hadoop/mapreduce/lib/*:/opt/hadoop/share/hadoop/mapreduce/*:/opt/hadoop/share/hadoop/yarn/lib/*:/opt/hadoop/share/hadoop/yarn/*:/opt/hadoop/share/hadoop/common/lib/accessors-smart-1.2.jar:/opt/hadoop/share/hadoop/common/lib/animal-sniffer-annotations-1.17.jar:/opt/hadoop/share/hadoop/common/lib/asm-5.0.4.jar:/opt/hadoop/share/hadoop/common/lib/audience-annotations-0.5.0.jar:/opt/hadoop/share/hadoop/common/lib/avro-1.7.7.jar:/opt/hadoop/share/hadoop/common/lib/checker-qual-2.5.2.jar:/opt/hadoop/share/hadoop/common/lib/commons-beanutils-1.9.3.jar:/opt/hadoop/share/hadoop/common/lib/commons-cli-1.2.jar:/opt/hadoop/share/hadoop/common/lib/commons-codec-1.11.jar:/opt/hadoop/share/hadoop/common/lib/commons-collections-3.2.2.jar:/opt/hadoop/share/hadoop/common/lib/commons-compress-1.18.jar:/opt/hadoop/share/hadoop/common/lib/commons-configuration2-2.1.1.jar:/opt/hadoop/share/hadoop/common/lib/commons-io-2.5.jar:/opt/hadoop/share/hadoop/common/lib/commons-lang-2.6.jar:/opt/hadoop/share/hadoop/common/lib/commons-lang3-3.4.jar:/opt/hadoop/share/hadoop/common/lib/commons-logging-1.1.3.jar:/opt/hadoop/share/hadoop/common/lib/commons-math3-3.1.1.jar:/opt/hadoop/share/hadoop/common/lib/commons-net-3.6.jar:/opt/hadoop/share/hadoop/common/lib/curator-client-2.13.0.jar:/opt/hadoop/share/hadoop/common/lib/curator-framework-2.13.0.jar:/opt/hadoop/share/hadoop/common/lib/curator-recipes-2.13.0.jar:/opt/hadoop/share/hadoop/common/lib/error_prone_annotations-2.2.0.jar:/opt/hadoop/share/hadoop/common/lib/failureaccess-1.0.jar:/opt/hadoop/share/hadoop/common/lib/gson-2.2.4.jar:/opt/hadoop/share/hadoop/common/lib/guava-27.0-jre.jar:/opt/hadoop/share/hadoop/common/lib/hadoop-annotations-3.1.3.jar:/opt/hadoop/share/hadoop/common/lib/hadoop-auth-3.1.3.jar:/opt/hadoop/share/hadoop/common/lib/htrace-core4-4.1.0-incubating.jar:/opt/hadoop/share/hadoop/common/lib/httpclient-4.5.2.jar:/opt/hadoop/share/hadoop/common/lib/httpcore-4.4.4.jar:/opt/hadoop/share/hadoop/common/lib/j2objc-annotations-1.1.jar:/opt/hadoop/share/hadoop/common/lib/jackson-annotations-2.7.8.jar:/opt/hadoop/share/hadoop/common/lib/jackson-core-2.7.8.jar:/opt/hadoop/share/hadoop/common/lib/jackson-core-asl-1.9.13.jar:/opt/hadoop/share/hadoop/common/lib/jackson-databind-2.7.8.jar:/opt/hadoop/share/hadoop/common/lib/jackson-jaxrs-1.9.13.jar:/opt/hadoop/share/hadoop/common/lib/jackson-mapper-asl-1.9.13.jar:/opt/hadoop/share/hadoop/common/lib/jackson-xc-1.9.13.jar:/opt/hadoop/share/hadoop/common/lib/javax.servlet-api-3.1.0.jar:/opt/hadoop/share/hadoop/common/lib/jaxb-api-2.2.11.jar:/opt/hadoop/share/hadoop/common/lib/jaxb-impl-2.2.3-1.jar:/opt/hadoop/share/hadoop/common/lib/jcip-annotations-1.0-1.jar:/opt/hadoop/share/hadoop/common/lib/jersey-core-1.19.jar:/opt/hadoop/share/hadoop/common/lib/jersey-json-1.19.jar:/opt/hadoop/share/hadoop/common/lib/jersey-server-1.19.jar:/opt/hadoop/share/hadoop/common/lib/jersey-servlet-1.19.jar:/opt/hadoop/share/hadoop/common/lib/jettison-1.1.jar:/opt/hadoop/share/hadoop/common/lib/jetty-http-9.3.24.v20180605.jar:/opt/hadoop/share/hadoop/common/lib/jetty-io-9.3.24.v20180605.jar:/opt/hadoop/share/hadoop/common/lib/jetty-security-9.3.24.v20180605.jar:/opt/hadoop/share/hadoop/common/lib/jetty-server-9.3.24.v20180605.jar:/opt/hadoop/share/hadoop/common/lib/jetty-servlet-9.3.24.v20180605.jar:/opt/hadoop/share/hadoop/common/lib/jetty-util-9.3.24.v20180605.jar:/opt/hadoop/share/hadoop/common/lib/jetty-webapp-9.3.24.v20180605.jar:/opt/hadoop/share/hadoop/common/lib/jetty-xml-9.3.24.v20180605.jar:/opt/hadoop/share/hadoop/common/lib/jsch-0.1.54.jar:/opt/hadoop/share/hadoop/common/lib/json-smart-2.3.jar:/opt/hadoop/share/hadoop/common/lib/jsp-api-2.1.jar:/opt/hadoop/share/hadoop/common/lib/jsr305-3.0.0.jar:/opt/hadoop/share/hadoop/common/lib/jsr311-api-1.1.1.jar:/opt/hadoop/share/hadoop/common/lib/jul-to-slf4j-1.7.25.jar:/opt/hadoop/share/hadoop/common/lib/kerb-admin-1.0.1.jar:/opt/hadoop/share/hadoop/common/lib/kerb-client-1.0.1.jar:/opt/hadoop/share/hadoop/common/lib/kerb-common-1.0.1.jar:/opt/hadoop/share/hadoop/common/lib/kerb-core-1.0.1.jar:/opt/hadoop/share/hadoop/common/lib/kerb-crypto-1.0.1.jar:/opt/hadoop/share/hadoop/common/lib/kerb-identity-1.0.1.jar:/opt/hadoop/share/hadoop/common/lib/kerb-server-1.0.1.jar:/opt/hadoop/share/hadoop/common/lib/kerb-simplekdc-1.0.1.jar:/opt/hadoop/share/hadoop/common/lib/kerb-util-1.0.1.jar:/opt/hadoop/share/hadoop/common/lib/kerby-asn1-1.0.1.jar:/opt/hadoop/share/hadoop/common/lib/kerby-config-1.0.1.jar:/opt/hadoop/share/hadoop/common/lib/kerby-pkix-1.0.1.jar:/opt/hadoop/share/hadoop/common/lib/kerby-util-1.0.1.jar:/opt/hadoop/share/hadoop/common/lib/kerby-xdr-1.0.1.jar:/opt/hadoop/share/hadoop/common/lib/listenablefuture-9999.0-empty-to-avoid-conflict-with-guava.jar:/opt/hadoop/share/hadoop/common/lib/log4j-1.2.17.jar:/opt/hadoop/share/hadoop/common/lib/metrics-core-3.2.4.jar:/opt/hadoop/share/hadoop/common/lib/netty-3.10.5.Final.jar:/opt/hadoop/share/hadoop/common/lib/nimbus-jose-jwt-4.41.1.jar:/opt/hadoop/share/hadoop/common/lib/paranamer-2.3.jar:/opt/hadoop/share/hadoop/common/lib/protobuf-java-2.5.0.jar:/opt/hadoop/share/hadoop/common/lib/re2j-1.1.jar:/opt/hadoop/share/hadoop/common/lib/slf4j-api-1.7.25.jar:/opt/hadoop/share/hadoop/common/lib/slf4j-log4j12-1.7.25.jar:/opt/hadoop/share/hadoop/common/lib/snappy-java-1.0.5.jar:/opt/hadoop/share/hadoop/common/lib/stax2-api-3.1.4.jar:/opt/hadoop/share/hadoop/common/lib/token-provider-1.0.1.jar:/opt/hadoop/share/hadoop/common/lib/woodstox-core-5.0.3.jar:/opt/hadoop/share/hadoop/common/lib/zookeeper-3.4.13.jar:/opt/hadoop/share/hadoop/common/hadoop-common-3.1.3.jar:/opt/hadoop/share/hadoop/common/hadoop-common-3.1.3-tests.jar:/opt/hadoop/share/hadoop/common/hadoop-kms-3.1.3.jar:/opt/hadoop/share/hadoop/common/hadoop-nfs-3.1.3.jar:/opt/hadoop/share/hadoop/common/jdiff:/opt/hadoop/share/hadoop/common/lib:/opt/hadoop/share/hadoop/common/sources:/opt/hadoop/share/hadoop/common/webapps:/opt/hadoop/share/hadoop/hdfs/lib/accessors-smart-1.2.jar:/opt/hadoop/share/hadoop/hdfs/lib/animal-sniffer-annotations-1.17.jar:/opt/hadoop/share/hadoop/hdfs/lib/asm-5.0.4.jar:/opt/hadoop/share/hadoop/hdfs/lib/audience-annotations-0.5.0.jar:/opt/hadoop/share/hadoop/hdfs/lib/avro-1.7.7.jar:/opt/hadoop/share/hadoop/hdfs/lib/checker-qual-2.5.2.jar:/opt/hadoop/share/hadoop/hdfs/lib/commons-beanutils-1.9.3.jar:/opt/hadoop/share/hadoop/hdfs/lib/commons-cli-1.2.jar:/opt/hadoop/share/hadoop/hdfs/lib/commons-codec-1.11.jar:/opt/hadoop/share/hadoop/hdfs/lib/commons-collections-3.2.2.jar:/opt/hadoop/share/hadoop/hdfs/lib/commons-compress-1.18.jar:/opt/hadoop/share/hadoop/hdfs/lib/commons-configuration2-2.1.1.jar:/opt/hadoop/share/hadoop/hdfs/lib/commons-daemon-1.0.13.jar:/opt/hadoop/share/hadoop/hdfs/lib/commons-io-2.5.jar:/opt/hadoop/share/hadoop/hdfs/lib/commons-lang-2.6.jar:/opt/hadoop/share/hadoop/hdfs/lib/commons-lang3-3.4.jar:/opt/hadoop/share/hadoop/hdfs/lib/commons-logging-1.1.3.jar:/opt/hadoop/share/hadoop/hdfs/lib/commons-math3-3.1.1.jar:/opt/hadoop/share/hadoop/hdfs/lib/commons-net-3.6.jar:/opt/hadoop/share/hadoop/hdfs/lib/curator-client-2.13.0.jar:/opt/hadoop/share/hadoop/hdfs/lib/curator-framework-2.13.0.jar:/opt/hadoop/share/hadoop/hdfs/lib/curator-recipes-2.13.0.jar:/opt/hadoop/share/hadoop/hdfs/lib/error_prone_annotations-2.2.0.jar:/opt/hadoop/share/hadoop/hdfs/lib/failureaccess-1.0.jar:/opt/hadoop/share/hadoop/hdfs/lib/gson-2.2.4.jar:/opt/hadoop/share/hadoop/hdfs/lib/guava-27.0-jre.jar:/opt/hadoop/share/hadoop/hdfs/lib/hadoop-annotations-3.1.3.jar:/opt/hadoop/share/hadoop/hdfs/lib/hadoop-auth-3.1.3.jar:/opt/hadoop/share/hadoop/hdfs/lib/htrace-core4-4.1.0-incubating.jar:/opt/hadoop/share/hadoop/hdfs/lib/httpclient-4.5.2.jar:/opt/hadoop/share/hadoop/hdfs/lib/httpcore-4.4.4.jar:/opt/hadoop/share/hadoop/hdfs/lib/j2objc-annotations-1.1.jar:/opt/hadoop/share/hadoop/hdfs/lib/jackson-annotations-2.7.8.jar:/opt/hadoop/share/hadoop/hdfs/lib/jackson-core-2.7.8.jar:/opt/hadoop/share/hadoop/hdfs/lib/jackson-core-asl-1.9.13.jar:/opt/hadoop/share/hadoop/hdfs/lib/jackson-databind-2.7.8.jar:/opt/hadoop/share/hadoop/hdfs/lib/jackson-jaxrs-1.9.13.jar:/opt/hadoop/share/hadoop/hdfs/lib/jackson-mapper-asl-1.9.13.jar:/opt/hadoop/share/hadoop/hdfs/lib/jackson-xc-1.9.13.jar:/opt/hadoop/share/hadoop/hdfs/lib/javax.servlet-api-3.1.0.jar:/opt/hadoop/share/hadoop/hdfs/lib/jaxb-api-2.2.11.jar:/opt/hadoop/share/hadoop/hdfs/lib/jaxb-impl-2.2.3-1.jar:/opt/hadoop/share/hadoop/hdfs/lib/jcip-annotations-1.0-1.jar:/opt/hadoop/share/hadoop/hdfs/lib/jersey-core-1.19.jar:/opt/hadoop/share/hadoop/hdfs/lib/jersey-json-1.19.jar:/opt/hadoop/share/hadoop/hdfs/lib/jersey-server-1.19.jar:/opt/hadoop/share/hadoop/hdfs/lib/jersey-servlet-1.19.jar:/opt/hadoop/share/hadoop/hdfs/lib/jettison-1.1.jar:/opt/hadoop/share/hadoop/hdfs/lib/jetty-http-9.3.24.v20180605.jar:/opt/hadoop/share/hadoop/hdfs/lib/jetty-io-9.3.24.v20180605.jar:/opt/hadoop/share/hadoop/hdfs/lib/jetty-security-9.3.24.v20180605.jar:/opt/hadoop/share/hadoop/hdfs/lib/jetty-server-9.3.24.v20180605.jar:/opt/hadoop/share/hadoop/hdfs/lib/jetty-servlet-9.3.24.v20180605.jar:/opt/hadoop/share/hadoop/hdfs/lib/jetty-util-9.3.24.v20180605.jar:/opt/hadoop/share/hadoop/hdfs/lib/jetty-util-ajax-9.3.24.v20180605.jar:/opt/hadoop/share/hadoop/hdfs/lib/jetty-webapp-9.3.24.v20180605.jar:/opt/hadoop/share/hadoop/hdfs/lib/jetty-xml-9.3.24.v20180605.jar:/opt/hadoop/share/hadoop/hdfs/lib/jsch-0.1.54.jar:/opt/hadoop/share/hadoop/hdfs/lib/json-simple-1.1.1.jar:/opt/hadoop/share/hadoop/hdfs/lib/json-smart-2.3.jar:/opt/hadoop/share/hadoop/hdfs/lib/jsr305-3.0.0.jar:/opt/hadoop/share/hadoop/hdfs/lib/jsr311-api-1.1.1.jar:/opt/hadoop/share/hadoop/hdfs/lib/kerb-admin-1.0.1.jar:/opt/hadoop/share/hadoop/hdfs/lib/kerb-client-1.0.1.jar:/opt/hadoop/share/hadoop/hdfs/lib/kerb-common-1.0.1.jar:/opt/hadoop/share/hadoop/hdfs/lib/kerb-core-1.0.1.jar:/opt/hadoop/share/hadoop/hdfs/lib/kerb-crypto-1.0.1.jar:/opt/hadoop/share/hadoop/hdfs/lib/kerb-identity-1.0.1.jar:/opt/hadoop/share/hadoop/hdfs/lib/kerb-server-1.0.1.jar:/opt/hadoop/share/hadoop/hdfs/lib/kerb-simplekdc-1.0.1.jar:/opt/hadoop/share/hadoop/hdfs/lib/kerb-util-1.0.1.jar:/opt/hadoop/share/hadoop/hdfs/lib/kerby-asn1-1.0.1.jar:/opt/hadoop/share/hadoop/hdfs/lib/kerby-config-1.0.1.jar:/opt/hadoop/share/hadoop/hdfs/lib/kerby-pkix-1.0.1.jar:/opt/hadoop/share/hadoop/hdfs/lib/kerby-util-1.0.1.jar:/opt/hadoop/share/hadoop/hdfs/lib/kerby-xdr-1.0.1.jar:/opt/hadoop/share/hadoop/hdfs/lib/leveldbjni-all-1.8.jar:/opt/hadoop/share/hadoop/hdfs/lib/listenablefuture-9999.0-empty-to-avoid-conflict-with-guava.jar:/opt/hadoop/share/hadoop/hdfs/lib/log4j-1.2.17.jar:/opt/hadoop/share/hadoop/hdfs/lib/netty-3.10.5.Final.jar:/opt/hadoop/share/hadoop/hdfs/lib/netty-all-4.0.52.Final.jar:/opt/hadoop/share/hadoop/hdfs/lib/nimbus-jose-jwt-4.41.1.jar:/opt/hadoop/share/hadoop/hdfs/lib/okhttp-2.7.5.jar:/opt/hadoop/share/hadoop/hdfs/lib/okio-1.6.0.jar:/opt/hadoop/share/hadoop/hdfs/lib/paranamer-2.3.jar:/opt/hadoop/share/hadoop/hdfs/lib/protobuf-java-2.5.0.jar:/opt/hadoop/share/hadoop/hdfs/lib/re2j-1.1.jar:/opt/hadoop/share/hadoop/hdfs/lib/snappy-java-1.0.5.jar:/opt/hadoop/share/hadoop/hdfs/lib/stax2-api-3.1.4.jar:/opt/hadoop/share/hadoop/hdfs/lib/token-provider-1.0.1.jar:/opt/hadoop/share/hadoop/hdfs/lib/woodstox-core-5.0.3.jar:/opt/hadoop/share/hadoop/hdfs/lib/zookeeper-3.4.13.jar:/opt/hadoop/share/hadoop/hdfs/hadoop-hdfs-3.1.3.jar:/opt/hadoop/share/hadoop/hdfs/hadoop-hdfs-3.1.3-tests.jar:/opt/hadoop/share/hadoop/hdfs/hadoop-hdfs-client-3.1.3.jar:/opt/hadoop/share/hadoop/hdfs/hadoop-hdfs-client-3.1.3-tests.jar:/opt/hadoop/share/hadoop/hdfs/hadoop-hdfs-httpfs-3.1.3.jar:/opt/hadoop/share/hadoop/hdfs/hadoop-hdfs-native-client-3.1.3.jar:/opt/hadoop/share/hadoop/hdfs/hadoop-hdfs-native-client-3.1.3-tests.jar:/opt/hadoop/share/hadoop/hdfs/hadoop-hdfs-nfs-3.1.3.jar:/opt/hadoop/share/hadoop/hdfs/hadoop-hdfs-rbf-3.1.3.jar:/opt/hadoop/share/hadoop/hdfs/hadoop-hdfs-rbf-3.1.3-tests.jar:/opt/hadoop/share/hadoop/hdfs/jdiff:/opt/hadoop/share/hadoop/hdfs/lib:/opt/hadoop/share/hadoop/hdfs/sources:/opt/hadoop/share/hadoop/hdfs/webapps:/opt/hadoop/share/hadoop/mapreduce/lib/hamcrest-core-1.3.jar:/opt/hadoop/share/hadoop/mapreduce/lib/junit-4.11.jar:/opt/hadoop/share/hadoop/mapreduce/hadoop-mapreduce-client-app-3.1.3.jar:/opt/hadoop/share/hadoop/mapreduce/hadoop-mapreduce-client-common-3.1.3.jar:/opt/hadoop/share/hadoop/mapreduce/hadoop-mapreduce-client-core-3.1.3.jar:/opt/hadoop/share/hadoop/mapreduce/hadoop-mapreduce-client-hs-3.1.3.jar:/opt/hadoop/share/hadoop/mapreduce/hadoop-mapreduce-client-hs-plugins-3.1.3.jar:/opt/hadoop/share/hadoop/mapreduce/hadoop-mapreduce-client-jobclient-3.1.3.jar:/opt/hadoop/share/hadoop/mapreduce/hadoop-mapreduce-client-jobclient-3.1.3-tests.jar:/opt/hadoop/share/hadoop/mapreduce/hadoop-mapreduce-client-nativetask-3.1.3.jar:/opt/hadoop/share/hadoop/mapreduce/hadoop-mapreduce-client-shuffle-3.1.3.jar:/opt/hadoop/share/hadoop/mapreduce/hadoop-mapreduce-client-uploader-3.1.3.jar:/opt/hadoop/share/hadoop/mapreduce/hadoop-mapreduce-examples-3.1.3.jar:/opt/hadoop/share/hadoop/mapreduce/jdiff:/opt/hadoop/share/hadoop/mapreduce/lib:/opt/hadoop/share/hadoop/mapreduce/lib-examples:/opt/hadoop/share/hadoop/mapreduce/sources:/opt/hadoop/share/hadoop/yarn/lib/aopalliance-1.0.jar:/opt/hadoop/share/hadoop/yarn/lib/dnsjava-2.1.7.jar:/opt/hadoop/share/hadoop/yarn/lib/ehcache-3.3.1.jar:/opt/hadoop/share/hadoop/yarn/lib/fst-2.50.jar:/opt/hadoop/share/hadoop/yarn/lib/geronimo-jcache_1.0_spec-1.0-alpha-1.jar:/opt/hadoop/share/hadoop/yarn/lib/guice-4.0.jar:/opt/hadoop/share/hadoop/yarn/lib/guice-servlet-4.0.jar:/opt/hadoop/share/hadoop/yarn/lib/hadoop-yarn-server-timelineservice-3.1.3.jar:/opt/hadoop/share/hadoop/yarn/lib/HikariCP-java7-2.4.12.jar:/opt/hadoop/share/hadoop/yarn/lib/jackson-jaxrs-base-2.7.8.jar:/opt/hadoop/share/hadoop/yarn/lib/jackson-jaxrs-json-provider-2.7.8.jar:/opt/hadoop/share/hadoop/yarn/lib/jackson-module-jaxb-annotations-2.7.8.jar:/opt/hadoop/share/hadoop/yarn/lib/java-util-1.9.0.jar:/opt/hadoop/share/hadoop/yarn/lib/javax.inject-1.jar:/opt/hadoop/share/hadoop/yarn/lib/jersey-client-1.19.jar:/opt/hadoop/share/hadoop/yarn/lib/jersey-guice-1.19.jar:/opt/hadoop/share/hadoop/yarn/lib/json-io-2.5.1.jar:/opt/hadoop/share/hadoop/yarn/lib/metrics-core-3.2.4.jar:/opt/hadoop/share/hadoop/yarn/lib/mssql-jdbc-6.2.1.jre7.jar:/opt/hadoop/share/hadoop/yarn/lib/objenesis-1.0.jar:/opt/hadoop/share/hadoop/yarn/lib/snakeyaml-1.16.jar:/opt/hadoop/share/hadoop/yarn/lib/swagger-annotations-1.5.4.jar:/opt/hadoop/share/hadoop/yarn/hadoop-yarn-api-3.1.3.jar:/opt/hadoop/share/hadoop/yarn/hadoop-yarn-applications-distributedshell-3.1.3.jar:/opt/hadoop/share/hadoop/yarn/hadoop-yarn-applications-unmanaged-am-launcher-3.1.3.jar:/opt/hadoop/share/hadoop/yarn/hadoop-yarn-client-3.1.3.jar:/opt/hadoop/share/hadoop/yarn/hadoop-yarn-common-3.1.3.jar:/opt/hadoop/share/hadoop/yarn/hadoop-yarn-registry-3.1.3.jar:/opt/hadoop/share/hadoop/yarn/hadoop-yarn-server-applicationhistoryservice-3.1.3.jar:/opt/hadoop/share/hadoop/yarn/hadoop-yarn-server-common-3.1.3.jar:/opt/hadoop/share/hadoop/yarn/hadoop-yarn-server-nodemanager-3.1.3.jar:/opt/hadoop/share/hadoop/yarn/hadoop-yarn-server-resourcemanager-3.1.3.jar:/opt/hadoop/share/hadoop/yarn/hadoop-yarn-server-router-3.1.3.jar:/opt/hadoop/share/hadoop/yarn/hadoop-yarn-server-sharedcachemanager-3.1.3.jar:/opt/hadoop/share/hadoop/yarn/hadoop-yarn-server-tests-3.1.3.jar:/opt/hadoop/share/hadoop/yarn/hadoop-yarn-server-timeline-pluginstorage-3.1.3.jar:/opt/hadoop/share/hadoop/yarn/hadoop-yarn-server-web-proxy-3.1.3.jar:/opt/hadoop/share/hadoop/yarn/hadoop-yarn-services-api-3.1.3.jar:/opt/hadoop/share/hadoop/yarn/hadoop-yarn-services-core-3.1.3.jar:/opt/hadoop/share/hadoop/yarn/lib:/opt/hadoop/share/hadoop/yarn/sources:/opt/hadoop/share/hadoop/yarn/test:/opt/hadoop/share/hadoop/yarn/timelineservice:/opt/hadoop/share/hadoop/yarn/yarn-service-examples:/opt/hadoop/etc/hadoop:/opt/hadoop/etc/hadoop org.apache.flink.client.cli.CliFrontend run -t yarn-per-job -p 3 -ynm datamiddle-test-submit -c com.xy.core.wc.WordCount -yjm 20m -ytm 50m /opt/runJar/Flink_Tutorial-1.0-SNAPSHOT.jar";
//		String[] testArgs = argsStr.split(" ");
//		EnvironmentInformation.logEnvironmentInfo(LOG, "Command Line Client", testArgs);

>>>>>>> 8d13643c
		// 查找flink本地client目录 FLINK_CONF_DIR
		// 1. find the configuration directory
		// HeryCode:获取flink配置文件路径，eg:/opt/flink/conf
		final String configurationDirectory = getConfigurationDirectoryFromEnv();

		// 2. load the global configuration
		// HeryCode:加载/opt/flink/conf/flink-conf.yaml 的内容
		final Configuration configuration = GlobalConfiguration.loadConfiguration(configurationDirectory);

		// 3. load the custom command lines
		// HeryCode:生成 CustomCommandLine 列表，这里主按顺序添加有：GenericCLI 、flinkYarnSessionCLI、DefaultCLI
		//  后面会根据isActive() 来按照顺序选择
		final List<CustomCommandLine> customCommandLines = loadCustomCommandLines(
			configuration, // 加载完成的 flink-conf.yaml 配置类
			configurationDirectory);// FLINK_CONF_DIR 目录

		try {
			final CliFrontend cli = new CliFrontend(
				configuration,
				customCommandLines);

			// 认真组件modules以及上下文context
			SecurityUtils.install(new SecurityConfiguration(cli.configuration));
			// HeryCode:解析参数并运行
			int retCode = SecurityUtils.getInstalledContext()
					.runSecured(() -> cli.parseAndRun(args));
			System.exit(retCode);
		}
		catch (Throwable t) {
			final Throwable strippedThrowable = ExceptionUtils.stripException(t, UndeclaredThrowableException.class);
			LOG.error("Fatal error while running command line interface.", strippedThrowable);
			strippedThrowable.printStackTrace();
			System.exit(31);
		}
	}

	// --------------------------------------------------------------------------------------------
	//  Miscellaneous Utilities
	// --------------------------------------------------------------------------------------------

	public static String getConfigurationDirectoryFromEnv() {
		String location = System.getenv(ConfigConstants.ENV_FLINK_CONF_DIR);

		if (location != null) {
			if (new File(location).exists()) {
				return location;
			}
			else {
				throw new RuntimeException("The configuration directory '" + location + "', specified in the '" +
					ConfigConstants.ENV_FLINK_CONF_DIR + "' environment variable, does not exist.");
			}
		}
		else if (new File(CONFIG_DIRECTORY_FALLBACK_1).exists()) {
			location = CONFIG_DIRECTORY_FALLBACK_1;
		}
		else if (new File(CONFIG_DIRECTORY_FALLBACK_2).exists()) {
			location = CONFIG_DIRECTORY_FALLBACK_2;
		}
		else {
			throw new RuntimeException("The configuration directory was not specified. " +
					"Please specify the directory containing the configuration file through the '" +
				ConfigConstants.ENV_FLINK_CONF_DIR + "' environment variable.");
		}
		return location;
	}

	/**
	 * Writes the given job manager address to the associated configuration object.
	 *
	 * @param address Address to write to the configuration
	 * @param config The configuration to write to
	 */
	static void setJobManagerAddressInConfig(Configuration config, InetSocketAddress address) {
		config.setString(JobManagerOptions.ADDRESS, address.getHostString());
		config.setInteger(JobManagerOptions.PORT, address.getPort());
		config.setString(RestOptions.ADDRESS, address.getHostString());
		config.setInteger(RestOptions.PORT, address.getPort());
	}

	public static List<CustomCommandLine> loadCustomCommandLines(Configuration configuration, String configurationDirectory) {
		List<CustomCommandLine> customCommandLines = new ArrayList<>();
		// HeryCode:添加 GenericCLI application model  以前版本沒有该模式
		customCommandLines.add(new GenericCLI(configuration, configurationDirectory));

		//	Command line interface of the YARN session, with a special initialization here
		//	to prefix all options with y/yarn.
		// yarn命令行接口，调用命令
		final String flinkYarnSessionCLI = "org.apache.flink.yarn.cli.FlinkYarnSessionCli";
		try {
			// HeryCode:添加 flinkYarnSessionCLI   yarn model
			customCommandLines.add(
				loadCustomCommandLine(flinkYarnSessionCLI,
					configuration,
					configurationDirectory,
					"y",
					"yarn"));
		} catch (NoClassDefFoundError | Exception e) {
			final String errorYarnSessionCLI = "org.apache.flink.yarn.cli.FallbackYarnSessionCli";
			try {
				LOG.info("Loading FallbackYarnSessionCli");
				customCommandLines.add(
						loadCustomCommandLine(errorYarnSessionCLI, configuration));
			} catch (Exception exception) {
				LOG.warn("Could not load CLI class {}.", flinkYarnSessionCLI, e);
			}
		}

		//	Tips: DefaultCLI must be added at last, because getActiveCustomCommandLine(..) will get the
		//	      active CustomCommandLine in order and DefaultCLI isActive always return true.
		// HeryCode:添加 DefaultCLI，必须添加到最后， standalone clusters
		customCommandLines.add(new DefaultCLI());

		return customCommandLines;
	}

	// --------------------------------------------------------------------------------------------
	//  Custom command-line
	// --------------------------------------------------------------------------------------------

	/**
	 * Gets the custom command-line for the arguments.
	 * @param commandLine The input to the command-line.
	 * @return custom command-line which is active (may only be one at a time)
	 */
	public CustomCommandLine validateAndGetActiveCommandLine(CommandLine commandLine) {
		LOG.debug("Custom commandlines: {}", customCommandLines);
		for (CustomCommandLine cli : customCommandLines) {
			LOG.debug("Checking custom commandline {}, isActive: {}", cli, cli.isActive(commandLine));
			// HeryCode：在 FlinkYarnSessionCli  为active，优先返回FlinkYarnSessionCli
			//  对于DefaultCli，它的 isActive 方法总是返回 true
			if (cli.isActive(commandLine)) {
				return cli;
			}
		}
		throw new IllegalStateException("No valid command-line found.");
	}

	/**
	 * Loads a class from the classpath that implements the CustomCommandLine interface.
	 * @param className The fully-qualified class name to load.
	 * @param params The constructor parameters
	 * 反射构建yarn命令
	 * 					org.apache.flink.yarn.cli.FlinkYarnSessionCli
	 * 					configuration,
	 * 					configurationDirectory,
	 * 					"y",
	 * 					"yarn"
	 */
	private static CustomCommandLine loadCustomCommandLine(String className, Object... params) throws Exception {

		Class<? extends CustomCommandLine> customCliClass =
			Class.forName(className).asSubclass(CustomCommandLine.class);

		// construct class types from the parameters
		Class<?>[] types = new Class<?>[params.length];
		// 参数赋值
		for (int i = 0; i < params.length; i++) {
			checkNotNull(params[i], "Parameters for custom command-lines may not be null.");
			types[i] = params[i].getClass();
		}

		// 获取构造方法
		Constructor<? extends CustomCommandLine> constructor = customCliClass.getConstructor(types);
		// 返回 FlinkYarnSessionCli
		return constructor.newInstance(params);
	}


<<<<<<< HEAD
=======
    // configuration dir parameters
    private static final String CONFIG_DIRECTORY_FALLBACK_1 = "../conf";
    private static final String CONFIG_DIRECTORY_FALLBACK_2 = "conf";

    // --------------------------------------------------------------------------------------------

    private final Configuration configuration;

    private final List<CustomCommandLine> customCommandLines;

    private final Options customCommandLineOptions;

    private final Duration clientTimeout;

    private final int defaultParallelism;

    private final ClusterClientServiceLoader clusterClientServiceLoader;

    public CliFrontend(Configuration configuration, List<CustomCommandLine> customCommandLines) {
        this(configuration, new DefaultClusterClientServiceLoader(), customCommandLines);
    }

    public CliFrontend(
            Configuration configuration,
            ClusterClientServiceLoader clusterClientServiceLoader,
            List<CustomCommandLine> customCommandLines) {
        this.configuration = checkNotNull(configuration);
        this.customCommandLines = checkNotNull(customCommandLines);
        this.clusterClientServiceLoader = checkNotNull(clusterClientServiceLoader);

        FileSystem.initialize(
                configuration, PluginUtils.createPluginManagerFromRootFolder(configuration));

        this.customCommandLineOptions = new Options();

        for (CustomCommandLine customCommandLine : customCommandLines) {
            customCommandLine.addGeneralOptions(customCommandLineOptions);
            customCommandLine.addRunOptions(customCommandLineOptions);
        }

        this.clientTimeout = configuration.get(ClientOptions.CLIENT_TIMEOUT);
        this.defaultParallelism = configuration.getInteger(CoreOptions.DEFAULT_PARALLELISM);
    }

    // --------------------------------------------------------------------------------------------
    //  Getter & Setter
    // --------------------------------------------------------------------------------------------

    /**
     * Getter which returns a copy of the associated configuration.
     *
     * @return Copy of the associated configuration
     */
    public Configuration getConfiguration() {
        Configuration copiedConfiguration = new Configuration();

        copiedConfiguration.addAll(configuration);

        return copiedConfiguration;
    }

    public Options getCustomCommandLineOptions() {
        return customCommandLineOptions;
    }

    // --------------------------------------------------------------------------------------------
    //  Execute Actions
    // --------------------------------------------------------------------------------------------

    protected void runApplication(String[] args) throws Exception {
        LOG.info("Running 'run-application' command.");

        final Options commandOptions = CliFrontendParser.getRunCommandOptions();
        final CommandLine commandLine = getCommandLine(commandOptions, args, true);

        if (commandLine.hasOption(HELP_OPTION.getOpt())) {
            CliFrontendParser.printHelpForRunApplication(customCommandLines);
            return;
        }

        final CustomCommandLine activeCommandLine =
                validateAndGetActiveCommandLine(checkNotNull(commandLine));

        final ApplicationDeployer deployer =
                new ApplicationClusterDeployer(clusterClientServiceLoader);

        final ProgramOptions programOptions;
        final Configuration effectiveConfiguration;

        // No need to set a jarFile path for Pyflink job.
        if (ProgramOptionsUtils.isPythonEntryPoint(commandLine)) {
            programOptions = ProgramOptionsUtils.createPythonProgramOptions(commandLine);
            effectiveConfiguration =
                    getEffectiveConfiguration(
                            activeCommandLine,
                            commandLine,
                            programOptions,
                            Collections.emptyList());
        } else {
            programOptions = new ProgramOptions(commandLine);
            programOptions.validate();
            final URI uri = PackagedProgramUtils.resolveURI(programOptions.getJarFilePath());
            effectiveConfiguration =
                    getEffectiveConfiguration(
                            activeCommandLine,
                            commandLine,
                            programOptions,
                            Collections.singletonList(uri.toString()));
        }

        final ApplicationConfiguration applicationConfiguration =
                new ApplicationConfiguration(
                        programOptions.getProgramArgs(), programOptions.getEntryPointClassName());
        deployer.run(effectiveConfiguration, applicationConfiguration);
    }

    /**
     * Executions the run action.
     *
     * @param args Command line arguments for the run action.
     */
    protected void run(String[] args) throws Exception {
        LOG.info("Running 'run' command.");

        final Options commandOptions = CliFrontendParser.getRunCommandOptions();
        final CommandLine commandLine = getCommandLine(commandOptions, args, true);

        // evaluate help flag
        if (commandLine.hasOption(HELP_OPTION.getOpt())) {
            CliFrontendParser.printHelpForRun(customCommandLines);
            return;
        }

        final CustomCommandLine activeCommandLine =
                validateAndGetActiveCommandLine(checkNotNull(commandLine));

        final ProgramOptions programOptions = ProgramOptions.create(commandLine);

        final List<URL> jobJars = getJobJarAndDependencies(programOptions);

        final Configuration effectiveConfiguration =
                getEffectiveConfiguration(activeCommandLine, commandLine, programOptions, jobJars);

        LOG.debug("Effective executor configuration: {}", effectiveConfiguration);

        try (PackagedProgram program = getPackagedProgram(programOptions, effectiveConfiguration)) {
            executeProgram(effectiveConfiguration, program);
        }
    }

    /** Get all provided libraries needed to run the program from the ProgramOptions. */
    private List<URL> getJobJarAndDependencies(ProgramOptions programOptions)
            throws CliArgsException {
        String entryPointClass = programOptions.getEntryPointClassName();
        String jarFilePath = programOptions.getJarFilePath();

        try {
            File jarFile = jarFilePath != null ? getJarFile(jarFilePath) : null;
            return PackagedProgram.getJobJarAndDependencies(jarFile, entryPointClass);
        } catch (FileNotFoundException | ProgramInvocationException e) {
            throw new CliArgsException(
                    "Could not get job jar and dependencies from JAR file: " + e.getMessage(), e);
        }
    }

    private PackagedProgram getPackagedProgram(
            ProgramOptions programOptions, Configuration effectiveConfiguration)
            throws ProgramInvocationException, CliArgsException {
        PackagedProgram program;
        try {
            LOG.info("Building program from JAR file");
            program = buildProgram(programOptions, effectiveConfiguration);
        } catch (FileNotFoundException e) {
            throw new CliArgsException(
                    "Could not build the program from JAR file: " + e.getMessage(), e);
        }
        return program;
    }

    private <T> Configuration getEffectiveConfiguration(
            final CustomCommandLine activeCustomCommandLine, final CommandLine commandLine)
            throws FlinkException {

        final Configuration effectiveConfiguration = new Configuration(configuration);

        final Configuration commandLineConfiguration =
                checkNotNull(activeCustomCommandLine).toConfiguration(commandLine);

        effectiveConfiguration.addAll(commandLineConfiguration);

        return effectiveConfiguration;
    }

    private <T> Configuration getEffectiveConfiguration(
            final CustomCommandLine activeCustomCommandLine,
            final CommandLine commandLine,
            final ProgramOptions programOptions,
            final List<T> jobJars)
            throws FlinkException {

        final Configuration effectiveConfiguration =
                getEffectiveConfiguration(activeCustomCommandLine, commandLine);

        final ExecutionConfigAccessor executionParameters =
                ExecutionConfigAccessor.fromProgramOptions(
                        checkNotNull(programOptions), checkNotNull(jobJars));

        executionParameters.applyToConfiguration(effectiveConfiguration);

        LOG.debug(
                "Effective configuration after Flink conf, custom commandline, and program options: {}",
                effectiveConfiguration);
        return effectiveConfiguration;
    }

    /**
     * Executes the info action.
     *
     * @param args Command line arguments for the info action.
     */
    protected void info(String[] args) throws Exception {
        LOG.info("Running 'info' command.");

        final Options commandOptions = CliFrontendParser.getInfoCommandOptions();

        final CommandLine commandLine = CliFrontendParser.parse(commandOptions, args, true);

        final ProgramOptions programOptions = ProgramOptions.create(commandLine);

        // evaluate help flag
        if (commandLine.hasOption(HELP_OPTION.getOpt())) {
            CliFrontendParser.printHelpForInfo();
            return;
        }

        // -------- build the packaged program -------------

        LOG.info("Building program from JAR file");

        PackagedProgram program = null;

        try {
            int parallelism = programOptions.getParallelism();
            if (ExecutionConfig.PARALLELISM_DEFAULT == parallelism) {
                parallelism = defaultParallelism;
            }

            LOG.info("Creating program plan dump");

            final CustomCommandLine activeCommandLine =
                    validateAndGetActiveCommandLine(checkNotNull(commandLine));

            final Configuration effectiveConfiguration =
                    getEffectiveConfiguration(
                            activeCommandLine,
                            commandLine,
                            programOptions,
                            getJobJarAndDependencies(programOptions));

            program = buildProgram(programOptions, effectiveConfiguration);

            Pipeline pipeline =
                    PackagedProgramUtils.getPipelineFromProgram(
                            program, effectiveConfiguration, parallelism, true);
            String jsonPlan = FlinkPipelineTranslationUtil.translateToJSONExecutionPlan(pipeline);

            if (jsonPlan != null) {
                System.out.println(
                        "----------------------- Execution Plan -----------------------");
                System.out.println(jsonPlan);
                System.out.println(
                        "--------------------------------------------------------------");
            } else {
                System.out.println("JSON plan could not be generated.");
            }

            String description = program.getDescription();
            if (description != null) {
                System.out.println();
                System.out.println(description);
            } else {
                System.out.println();
                System.out.println("No description provided.");
            }
        } finally {
            if (program != null) {
                program.close();
            }
        }
    }

    /**
     * Executes the list action.
     *
     * @param args Command line arguments for the list action.
     */
    protected void list(String[] args) throws Exception {
        LOG.info("Running 'list' command.");

        final Options commandOptions = CliFrontendParser.getListCommandOptions();
        final CommandLine commandLine = getCommandLine(commandOptions, args, false);

        ListOptions listOptions = new ListOptions(commandLine);

        // evaluate help flag
        if (listOptions.isPrintHelp()) {
            CliFrontendParser.printHelpForList(customCommandLines);
            return;
        }

        final boolean showRunning;
        final boolean showScheduled;
        final boolean showAll;

        // print running and scheduled jobs if not option supplied
        if (!listOptions.showRunning() && !listOptions.showScheduled() && !listOptions.showAll()) {
            showRunning = true;
            showScheduled = true;
            showAll = false;
        } else {
            showRunning = listOptions.showRunning();
            showScheduled = listOptions.showScheduled();
            showAll = listOptions.showAll();
        }

        final CustomCommandLine activeCommandLine = validateAndGetActiveCommandLine(commandLine);

        runClusterAction(
                activeCommandLine,
                commandLine,
                clusterClient -> listJobs(clusterClient, showRunning, showScheduled, showAll));
    }

    private <ClusterID> void listJobs(
            ClusterClient<ClusterID> clusterClient,
            boolean showRunning,
            boolean showScheduled,
            boolean showAll)
            throws FlinkException {
        Collection<JobStatusMessage> jobDetails;
        try {
            CompletableFuture<Collection<JobStatusMessage>> jobDetailsFuture =
                    clusterClient.listJobs();

            logAndSysout("Waiting for response...");
            jobDetails = jobDetailsFuture.get();

        } catch (Exception e) {
            Throwable cause = ExceptionUtils.stripExecutionException(e);
            throw new FlinkException("Failed to retrieve job list.", cause);
        }

        LOG.info("Successfully retrieved list of jobs");

        final List<JobStatusMessage> runningJobs = new ArrayList<>();
        final List<JobStatusMessage> scheduledJobs = new ArrayList<>();
        final List<JobStatusMessage> terminatedJobs = new ArrayList<>();
        jobDetails.forEach(
                details -> {
                    if (details.getJobState() == JobStatus.CREATED
                            || details.getJobState() == JobStatus.INITIALIZING) {
                        scheduledJobs.add(details);
                    } else if (!details.getJobState().isGloballyTerminalState()) {
                        runningJobs.add(details);
                    } else {
                        terminatedJobs.add(details);
                    }
                });

        if (showRunning || showAll) {
            if (runningJobs.size() == 0) {
                System.out.println("No running jobs.");
            } else {
                System.out.println(
                        "------------------ Running/Restarting Jobs -------------------");
                printJobStatusMessages(runningJobs);
                System.out.println(
                        "--------------------------------------------------------------");
            }
        }
        if (showScheduled || showAll) {
            if (scheduledJobs.size() == 0) {
                System.out.println("No scheduled jobs.");
            } else {
                System.out.println(
                        "----------------------- Scheduled Jobs -----------------------");
                printJobStatusMessages(scheduledJobs);
                System.out.println(
                        "--------------------------------------------------------------");
            }
        }
        if (showAll) {
            if (terminatedJobs.size() != 0) {
                System.out.println(
                        "---------------------- Terminated Jobs -----------------------");
                printJobStatusMessages(terminatedJobs);
                System.out.println(
                        "--------------------------------------------------------------");
            }
        }
    }

    private static void printJobStatusMessages(List<JobStatusMessage> jobs) {
        SimpleDateFormat dateFormat = new SimpleDateFormat("dd.MM.yyyy HH:mm:ss");
        Comparator<JobStatusMessage> startTimeComparator =
                (o1, o2) -> (int) (o1.getStartTime() - o2.getStartTime());
        Comparator<Map.Entry<JobStatus, List<JobStatusMessage>>> statusComparator =
                (o1, o2) ->
                        String.CASE_INSENSITIVE_ORDER.compare(
                                o1.getKey().toString(), o2.getKey().toString());

        Map<JobStatus, List<JobStatusMessage>> jobsByState =
                jobs.stream().collect(Collectors.groupingBy(JobStatusMessage::getJobState));
        jobsByState.entrySet().stream()
                .sorted(statusComparator)
                .map(Map.Entry::getValue)
                .flatMap(List::stream)
                .sorted(startTimeComparator)
                .forEachOrdered(
                        job ->
                                System.out.println(
                                        dateFormat.format(new Date(job.getStartTime()))
                                                + " : "
                                                + job.getJobId()
                                                + " : "
                                                + job.getJobName()
                                                + " ("
                                                + job.getJobState()
                                                + ")"));
    }

    /**
     * Executes the STOP action.
     *
     * @param args Command line arguments for the stop action.
     */
    protected void stop(String[] args) throws Exception {
        LOG.info("Running 'stop-with-savepoint' command.");

        final Options commandOptions = CliFrontendParser.getStopCommandOptions();
        final CommandLine commandLine = getCommandLine(commandOptions, args, false);

        final StopOptions stopOptions = new StopOptions(commandLine);
        if (stopOptions.isPrintHelp()) {
            CliFrontendParser.printHelpForStop(customCommandLines);
            return;
        }

        final String[] cleanedArgs = stopOptions.getArgs();

        final String targetDirectory =
                stopOptions.hasSavepointFlag() && cleanedArgs.length > 0
                        ? stopOptions.getTargetDirectory()
                        : null; // the default savepoint location is going to be used in this case.

        final JobID jobId =
                cleanedArgs.length != 0
                        ? parseJobId(cleanedArgs[0])
                        : parseJobId(stopOptions.getTargetDirectory());

        final boolean advanceToEndOfEventTime = stopOptions.shouldAdvanceToEndOfEventTime();

        logAndSysout(
                (advanceToEndOfEventTime ? "Draining job " : "Suspending job ")
                        + "\""
                        + jobId
                        + "\" with a savepoint.");

        final CustomCommandLine activeCommandLine = validateAndGetActiveCommandLine(commandLine);
        runClusterAction(
                activeCommandLine,
                commandLine,
                clusterClient -> {
                    final String savepointPath;
                    try {
                        savepointPath =
                                clusterClient
                                        .stopWithSavepoint(
                                                jobId, advanceToEndOfEventTime, targetDirectory)
                                        .get(clientTimeout.toMillis(), TimeUnit.MILLISECONDS);
                    } catch (Exception e) {
                        throw new FlinkException(
                                "Could not stop with a savepoint job \"" + jobId + "\".", e);
                    }
                    logAndSysout("Savepoint completed. Path: " + savepointPath);
                });
    }

    /**
     * Executes the CANCEL action.
     *
     * @param args Command line arguments for the cancel action.
     */
    protected void cancel(String[] args) throws Exception {
        LOG.info("Running 'cancel' command.");

        final Options commandOptions = CliFrontendParser.getCancelCommandOptions();
        final CommandLine commandLine = getCommandLine(commandOptions, args, false);

        CancelOptions cancelOptions = new CancelOptions(commandLine);

        // evaluate help flag
        if (cancelOptions.isPrintHelp()) {
            CliFrontendParser.printHelpForCancel(customCommandLines);
            return;
        }

        final CustomCommandLine activeCommandLine = validateAndGetActiveCommandLine(commandLine);

        final String[] cleanedArgs = cancelOptions.getArgs();

        if (cancelOptions.isWithSavepoint()) {

            logAndSysout(
                    "DEPRECATION WARNING: Cancelling a job with savepoint is deprecated. Use \"stop\" instead.");

            final JobID jobId;
            final String targetDirectory;

            if (cleanedArgs.length > 0) {
                jobId = parseJobId(cleanedArgs[0]);
                targetDirectory = cancelOptions.getSavepointTargetDirectory();
            } else {
                jobId = parseJobId(cancelOptions.getSavepointTargetDirectory());
                targetDirectory = null;
            }

            if (targetDirectory == null) {
                logAndSysout(
                        "Cancelling job "
                                + jobId
                                + " with savepoint to default savepoint directory.");
            } else {
                logAndSysout(
                        "Cancelling job " + jobId + " with savepoint to " + targetDirectory + '.');
            }

            runClusterAction(
                    activeCommandLine,
                    commandLine,
                    clusterClient -> {
                        final String savepointPath;
                        try {
                            savepointPath =
                                    clusterClient
                                            .cancelWithSavepoint(jobId, targetDirectory)
                                            .get(clientTimeout.toMillis(), TimeUnit.MILLISECONDS);
                        } catch (Exception e) {
                            throw new FlinkException("Could not cancel job " + jobId + '.', e);
                        }
                        logAndSysout(
                                "Cancelled job "
                                        + jobId
                                        + ". Savepoint stored in "
                                        + savepointPath
                                        + '.');
                    });
        } else {
            final JobID jobId;

            if (cleanedArgs.length > 0) {
                jobId = parseJobId(cleanedArgs[0]);
            } else {
                throw new CliArgsException("Missing JobID. Specify a JobID to cancel a job.");
            }

            logAndSysout("Cancelling job " + jobId + '.');

            runClusterAction(
                    activeCommandLine,
                    commandLine,
                    clusterClient -> {
                        try {
                            clusterClient
                                    .cancel(jobId)
                                    .get(clientTimeout.toMillis(), TimeUnit.MILLISECONDS);
                        } catch (Exception e) {
                            throw new FlinkException("Could not cancel job " + jobId + '.', e);
                        }
                    });

            logAndSysout("Cancelled job " + jobId + '.');
        }
    }

    public CommandLine getCommandLine(
            final Options commandOptions, final String[] args, final boolean stopAtNonOptions)
            throws CliArgsException {
        final Options commandLineOptions =
                CliFrontendParser.mergeOptions(commandOptions, customCommandLineOptions);
        return CliFrontendParser.parse(commandLineOptions, args, stopAtNonOptions);
    }

    /**
     * Executes the SAVEPOINT action.
     *
     * @param args Command line arguments for the savepoint action.
     */
    protected void savepoint(String[] args) throws Exception {
        LOG.info("Running 'savepoint' command.");

        final Options commandOptions = CliFrontendParser.getSavepointCommandOptions();

        final Options commandLineOptions =
                CliFrontendParser.mergeOptions(commandOptions, customCommandLineOptions);

        final CommandLine commandLine = CliFrontendParser.parse(commandLineOptions, args, false);

        final SavepointOptions savepointOptions = new SavepointOptions(commandLine);

        // evaluate help flag
        if (savepointOptions.isPrintHelp()) {
            CliFrontendParser.printHelpForSavepoint(customCommandLines);
            return;
        }

        final CustomCommandLine activeCommandLine = validateAndGetActiveCommandLine(commandLine);

        if (savepointOptions.isDispose()) {
            runClusterAction(
                    activeCommandLine,
                    commandLine,
                    clusterClient ->
                            disposeSavepoint(clusterClient, savepointOptions.getSavepointPath()));
        } else {
            String[] cleanedArgs = savepointOptions.getArgs();

            final JobID jobId;

            if (cleanedArgs.length >= 1) {
                String jobIdString = cleanedArgs[0];

                jobId = parseJobId(jobIdString);
            } else {
                throw new CliArgsException(
                        "Missing JobID. " + "Specify a Job ID to trigger a savepoint.");
            }

            final String savepointDirectory;
            if (cleanedArgs.length >= 2) {
                savepointDirectory = cleanedArgs[1];
            } else {
                savepointDirectory = null;
            }

            // Print superfluous arguments
            if (cleanedArgs.length >= 3) {
                logAndSysout(
                        "Provided more arguments than required. Ignoring not needed arguments.");
            }

            runClusterAction(
                    activeCommandLine,
                    commandLine,
                    clusterClient -> triggerSavepoint(clusterClient, jobId, savepointDirectory));
        }
    }

    /** Sends a SavepointTriggerMessage to the job manager. */
    private void triggerSavepoint(
            ClusterClient<?> clusterClient, JobID jobId, String savepointDirectory)
            throws FlinkException {
        logAndSysout("Triggering savepoint for job " + jobId + '.');

        CompletableFuture<String> savepointPathFuture =
                clusterClient.triggerSavepoint(jobId, savepointDirectory);

        logAndSysout("Waiting for response...");

        try {
            final String savepointPath =
                    savepointPathFuture.get(clientTimeout.toMillis(), TimeUnit.MILLISECONDS);

            logAndSysout("Savepoint completed. Path: " + savepointPath);
            logAndSysout("You can resume your program from this savepoint with the run command.");
        } catch (Exception e) {
            Throwable cause = ExceptionUtils.stripExecutionException(e);
            throw new FlinkException(
                    "Triggering a savepoint for the job " + jobId + " failed.", cause);
        }
    }

    /** Sends a SavepointDisposalRequest to the job manager. */
    private void disposeSavepoint(ClusterClient<?> clusterClient, String savepointPath)
            throws FlinkException {
        checkNotNull(
                savepointPath,
                "Missing required argument: savepoint path. "
                        + "Usage: bin/flink savepoint -d <savepoint-path>");

        logAndSysout("Disposing savepoint '" + savepointPath + "'.");

        final CompletableFuture<Acknowledge> disposeFuture =
                clusterClient.disposeSavepoint(savepointPath);

        logAndSysout("Waiting for response...");

        try {
            disposeFuture.get(clientTimeout.toMillis(), TimeUnit.MILLISECONDS);
        } catch (Exception e) {
            throw new FlinkException("Disposing the savepoint '" + savepointPath + "' failed.", e);
        }

        logAndSysout("Savepoint '" + savepointPath + "' disposed.");
    }

    // --------------------------------------------------------------------------------------------
    //  Interaction with programs and JobManager
    // --------------------------------------------------------------------------------------------

    protected void executeProgram(final Configuration configuration, final PackagedProgram program)
            throws ProgramInvocationException {
        ClientUtils.executeProgram(
                new DefaultExecutorServiceLoader(), configuration, program, false, false);
    }

    /**
     * Creates a Packaged program from the given command line options.
     *
     * @return A PackagedProgram (upon success)
     */
    PackagedProgram buildProgram(final ProgramOptions runOptions)
            throws FileNotFoundException, ProgramInvocationException, CliArgsException {
        return buildProgram(runOptions, configuration);
    }

    /**
     * Creates a Packaged program from the given command line options and the
     * effectiveConfiguration.
     *
     * @return A PackagedProgram (upon success)
     */
    PackagedProgram buildProgram(final ProgramOptions runOptions, final Configuration configuration)
            throws FileNotFoundException, ProgramInvocationException, CliArgsException {
        runOptions.validate();

        String[] programArgs = runOptions.getProgramArgs();
        String jarFilePath = runOptions.getJarFilePath();
        List<URL> classpaths = runOptions.getClasspaths();

        // Get assembler class
        String entryPointClass = runOptions.getEntryPointClassName();
        File jarFile = jarFilePath != null ? getJarFile(jarFilePath) : null;

        return PackagedProgram.newBuilder()
                .setJarFile(jarFile)
                .setUserClassPaths(classpaths)
                .setEntryPointClassName(entryPointClass)
                .setConfiguration(configuration)
                .setSavepointRestoreSettings(runOptions.getSavepointRestoreSettings())
                .setArguments(programArgs)
                .build();
    }

    /**
     * Gets the JAR file from the path.
     *
     * @param jarFilePath The path of JAR file
     * @return The JAR file
     * @throws FileNotFoundException The JAR file does not exist.
     */
    private File getJarFile(String jarFilePath) throws FileNotFoundException {
        File jarFile = new File(jarFilePath);
        // Check if JAR file exists
        if (!jarFile.exists()) {
            throw new FileNotFoundException("JAR file does not exist: " + jarFile);
        } else if (!jarFile.isFile()) {
            throw new FileNotFoundException("JAR file is not a file: " + jarFile);
        }
        return jarFile;
    }

    // --------------------------------------------------------------------------------------------
    //  Logging and Exception Handling
    // --------------------------------------------------------------------------------------------

    /**
     * Displays an exception message for incorrect command line arguments.
     *
     * @param e The exception to display.
     * @return The return code for the process.
     */
    private static int handleArgException(CliArgsException e) {
        LOG.error("Invalid command line arguments.", e);

        System.out.println(e.getMessage());
        System.out.println();
        System.out.println("Use the help option (-h or --help) to get help on the command.");
        return 1;
    }

    /**
     * Displays an optional exception message for incorrect program parametrization.
     *
     * @param e The exception to display.
     * @return The return code for the process.
     */
    private static int handleParametrizationException(ProgramParametrizationException e) {
        LOG.error("Program has not been parametrized properly.", e);
        System.err.println(e.getMessage());
        return 1;
    }

    /**
     * Displays a message for a program without a job to execute.
     *
     * @return The return code for the process.
     */
    private static int handleMissingJobException() {
        System.err.println();
        System.err.println(
                "The program didn't contain a Flink job. "
                        + "Perhaps you forgot to call execute() on the execution environment.");
        return 1;
    }

    /**
     * Displays an exception message.
     *
     * @param t The exception to display.
     * @return The return code for the process.
     */
    private static int handleError(Throwable t) {
        LOG.error("Error while running the command.", t);

        System.err.println();
        System.err.println("------------------------------------------------------------");
        System.err.println(" The program finished with the following exception:");
        System.err.println();

        if (t.getCause() instanceof InvalidProgramException) {
            System.err.println(t.getCause().getMessage());
            StackTraceElement[] trace = t.getCause().getStackTrace();
            for (StackTraceElement ele : trace) {
                System.err.println("\t" + ele);
                if (ele.getMethodName().equals("main")) {
                    break;
                }
            }
        } else {
            t.printStackTrace();
        }
        return 1;
    }

    private static void logAndSysout(String message) {
        LOG.info(message);
        System.out.println(message);
    }

    // --------------------------------------------------------------------------------------------
    //  Internal methods
    // --------------------------------------------------------------------------------------------

    private JobID parseJobId(String jobIdString) throws CliArgsException {
        if (jobIdString == null) {
            throw new CliArgsException("Missing JobId");
        }

        final JobID jobId;
        try {
            jobId = JobID.fromHexString(jobIdString);
        } catch (IllegalArgumentException e) {
            throw new CliArgsException(e.getMessage());
        }
        return jobId;
    }

    /**
     * Retrieves the {@link ClusterClient} from the given {@link CustomCommandLine} and runs the
     * given {@link ClusterAction} against it.
     *
     * @param activeCommandLine to create the {@link ClusterDescriptor} from
     * @param commandLine containing the parsed command line options
     * @param clusterAction the cluster action to run against the retrieved {@link ClusterClient}.
     * @param <ClusterID> type of the cluster id
     * @throws FlinkException if something goes wrong
     */
    private <ClusterID> void runClusterAction(
            CustomCommandLine activeCommandLine,
            CommandLine commandLine,
            ClusterAction<ClusterID> clusterAction)
            throws FlinkException {
        final Configuration effectiveConfiguration =
                getEffectiveConfiguration(activeCommandLine, commandLine);
        LOG.debug(
                "Effective configuration after Flink conf, and custom commandline: {}",
                effectiveConfiguration);

        final ClusterClientFactory<ClusterID> clusterClientFactory =
                clusterClientServiceLoader.getClusterClientFactory(effectiveConfiguration);

        final ClusterID clusterId = clusterClientFactory.getClusterId(effectiveConfiguration);
        if (clusterId == null) {
            throw new FlinkException(
                    "No cluster id was specified. Please specify a cluster to which you would like to connect.");
        }

        try (final ClusterDescriptor<ClusterID> clusterDescriptor =
                clusterClientFactory.createClusterDescriptor(effectiveConfiguration)) {
            try (final ClusterClient<ClusterID> clusterClient =
                    clusterDescriptor.retrieve(clusterId).getClusterClient()) {
                clusterAction.runAction(clusterClient);
            }
        }
    }

    /**
     * Internal interface to encapsulate cluster actions which are executed via the {@link
     * ClusterClient}.
     *
     * @param <ClusterID> type of the cluster id
     */
    @FunctionalInterface
    private interface ClusterAction<ClusterID> {

        /**
         * Run the cluster action with the given {@link ClusterClient}.
         *
         * @param clusterClient to run the cluster action against
         * @throws FlinkException if something goes wrong
         */
        void runAction(ClusterClient<ClusterID> clusterClient) throws FlinkException;
    }

    // --------------------------------------------------------------------------------------------
    //  Entry point for executable
    // --------------------------------------------------------------------------------------------

    /**
     * Parses the command line arguments and starts the requested action.
     *
     * @param args command line arguments of the client.
     * @return The return code of the program
     */
    public int parseAndRun(String[] args) {

        // check for action
        if (args.length < 1) {
            CliFrontendParser.printHelp(customCommandLines);
            System.out.println("Please specify an action.");
            return 1;
        }

        // get action
        String action = args[0];

        // remove action from parameters
        final String[] params = Arrays.copyOfRange(args, 1, args.length);

        try {
            // do action
            switch (action) {
                case ACTION_RUN:
                    run(params);
                    return 0;
                case ACTION_RUN_APPLICATION:
                    runApplication(params);
                    return 0;
                case ACTION_LIST:
                    list(params);
                    return 0;
                case ACTION_INFO:
                    info(params);
                    return 0;
                case ACTION_CANCEL:
                    cancel(params);
                    return 0;
                case ACTION_STOP:
                    stop(params);
                    return 0;
                case ACTION_SAVEPOINT:
                    savepoint(params);
                    return 0;
                case "-h":
                case "--help":
                    CliFrontendParser.printHelp(customCommandLines);
                    return 0;
                case "-v":
                case "--version":
                    String version = EnvironmentInformation.getVersion();
                    String commitID = EnvironmentInformation.getRevisionInformation().commitId;
                    System.out.print("Version: " + version);
                    System.out.println(
                            commitID.equals(EnvironmentInformation.UNKNOWN)
                                    ? ""
                                    : ", Commit ID: " + commitID);
                    return 0;
                default:
                    System.out.printf("\"%s\" is not a valid action.\n", action);
                    System.out.println();
                    System.out.println(
                            "Valid actions are \"run\", \"run-application\", \"list\", \"info\", \"savepoint\", \"stop\", or \"cancel\".");
                    System.out.println();
                    System.out.println(
                            "Specify the version option (-v or --version) to print Flink version.");
                    System.out.println();
                    System.out.println(
                            "Specify the help option (-h or --help) to get help on the command.");
                    return 1;
            }
        } catch (CliArgsException ce) {
            return handleArgException(ce);
        } catch (ProgramParametrizationException ppe) {
            return handleParametrizationException(ppe);
        } catch (ProgramMissingJobException pmje) {
            return handleMissingJobException();
        } catch (Exception e) {
            return handleError(e);
        }
    }

    /** Submits the job based on the arguments. */
    public static void main(final String[] args) {
        EnvironmentInformation.logEnvironmentInfo(LOG, "Command Line Client", args);

        // 1. find the configuration directory
        final String configurationDirectory = getConfigurationDirectoryFromEnv();

        // 2. load the global configuration
        final Configuration configuration =
                GlobalConfiguration.loadConfiguration(configurationDirectory);

        // 3. load the custom command lines
        final List<CustomCommandLine> customCommandLines =
                loadCustomCommandLines(configuration, configurationDirectory);

        try {
            final CliFrontend cli = new CliFrontend(configuration, customCommandLines);

            SecurityUtils.install(new SecurityConfiguration(cli.configuration));
            int retCode =
                    SecurityUtils.getInstalledContext().runSecured(() -> cli.parseAndRun(args));
            System.exit(retCode);
        } catch (Throwable t) {
            final Throwable strippedThrowable =
                    ExceptionUtils.stripException(t, UndeclaredThrowableException.class);
            LOG.error("Fatal error while running command line interface.", strippedThrowable);
            strippedThrowable.printStackTrace();
            System.exit(31);
        }
    }

    // --------------------------------------------------------------------------------------------
    //  Miscellaneous Utilities
    // --------------------------------------------------------------------------------------------

    public static String getConfigurationDirectoryFromEnv() {
        String location = System.getenv(ConfigConstants.ENV_FLINK_CONF_DIR);

        if (location != null) {
            if (new File(location).exists()) {
                return location;
            } else {
                throw new RuntimeException(
                        "The configuration directory '"
                                + location
                                + "', specified in the '"
                                + ConfigConstants.ENV_FLINK_CONF_DIR
                                + "' environment variable, does not exist.");
            }
        } else if (new File(CONFIG_DIRECTORY_FALLBACK_1).exists()) {
            location = CONFIG_DIRECTORY_FALLBACK_1;
        } else if (new File(CONFIG_DIRECTORY_FALLBACK_2).exists()) {
            location = CONFIG_DIRECTORY_FALLBACK_2;
        } else {
            throw new RuntimeException(
                    "The configuration directory was not specified. "
                            + "Please specify the directory containing the configuration file through the '"
                            + ConfigConstants.ENV_FLINK_CONF_DIR
                            + "' environment variable.");
        }
        return location;
    }

    /**
     * Writes the given job manager address to the associated configuration object.
     *
     * @param address Address to write to the configuration
     * @param config The configuration to write to
     */
    static void setJobManagerAddressInConfig(Configuration config, InetSocketAddress address) {
        config.setString(JobManagerOptions.ADDRESS, address.getHostString());
        config.setInteger(JobManagerOptions.PORT, address.getPort());
        config.setString(RestOptions.ADDRESS, address.getHostString());
        config.setInteger(RestOptions.PORT, address.getPort());
    }

    public static List<CustomCommandLine> loadCustomCommandLines(
            Configuration configuration, String configurationDirectory) {
        List<CustomCommandLine> customCommandLines = new ArrayList<>();
        customCommandLines.add(new GenericCLI(configuration, configurationDirectory));

        //	Command line interface of the YARN session, with a special initialization here
        //	to prefix all options with y/yarn.
        final String flinkYarnSessionCLI = "org.apache.flink.yarn.cli.FlinkYarnSessionCli";
        try {
            customCommandLines.add(
                    loadCustomCommandLine(
                            flinkYarnSessionCLI,
                            configuration,
                            configurationDirectory,
                            "y",
                            "yarn"));
        } catch (NoClassDefFoundError | Exception e) {
            final String errorYarnSessionCLI = "org.apache.flink.yarn.cli.FallbackYarnSessionCli";
            try {
                LOG.info("Loading FallbackYarnSessionCli");
                customCommandLines.add(loadCustomCommandLine(errorYarnSessionCLI, configuration));
            } catch (Exception exception) {
                LOG.warn("Could not load CLI class {}.", flinkYarnSessionCLI, e);
            }
        }

        //	Tips: DefaultCLI must be added at last, because getActiveCustomCommandLine(..) will get
        // the
        //	      active CustomCommandLine in order and DefaultCLI isActive always return true.
        customCommandLines.add(new DefaultCLI());

        return customCommandLines;
    }

    // --------------------------------------------------------------------------------------------
    //  Custom command-line
    // --------------------------------------------------------------------------------------------

    /**
     * Gets the custom command-line for the arguments.
     *
     * @param commandLine The input to the command-line.
     * @return custom command-line which is active (may only be one at a time)
     */
    public CustomCommandLine validateAndGetActiveCommandLine(CommandLine commandLine) {
        LOG.debug("Custom commandlines: {}", customCommandLines);
        for (CustomCommandLine cli : customCommandLines) {
            LOG.debug(
                    "Checking custom commandline {}, isActive: {}", cli, cli.isActive(commandLine));
            if (cli.isActive(commandLine)) {
                return cli;
            }
        }
        throw new IllegalStateException("No valid command-line found.");
    }

    /**
     * Loads a class from the classpath that implements the CustomCommandLine interface.
     *
     * @param className The fully-qualified class name to load.
     * @param params The constructor parameters
     */
    private static CustomCommandLine loadCustomCommandLine(String className, Object... params)
            throws Exception {

        Class<? extends CustomCommandLine> customCliClass =
                Class.forName(className).asSubclass(CustomCommandLine.class);

        // construct class types from the parameters
        Class<?>[] types = new Class<?>[params.length];
        for (int i = 0; i < params.length; i++) {
            checkNotNull(params[i], "Parameters for custom command-lines may not be null.");
            types[i] = params[i].getClass();
        }

        Constructor<? extends CustomCommandLine> constructor = customCliClass.getConstructor(types);

        return constructor.newInstance(params);
    }
>>>>>>> release-1.12
=======
>>>>>>> 8d13643c
}<|MERGE_RESOLUTION|>--- conflicted
+++ resolved
@@ -83,10 +83,11 @@
 import static org.apache.flink.client.cli.CliFrontendParser.HELP_OPTION;
 import static org.apache.flink.util.Preconditions.checkNotNull;
 
-/** Implementation of a simple command line frontend for executing programs. */
+/**
+ * Implementation of a simple command line frontend for executing programs.
+ */
 public class CliFrontend {
 
-<<<<<<< HEAD
 	private static final Logger LOG = LoggerFactory.getLogger(CliFrontend.class);
 
 	// actions
@@ -160,20 +161,48 @@
 
 		return copiedConfiguration;
 	}
-=======
-    private static final Logger LOG = LoggerFactory.getLogger(CliFrontend.class);
->>>>>>> release-1.12
-
-    // actions
-    private static final String ACTION_RUN = "run";
-    private static final String ACTION_RUN_APPLICATION = "run-application";
-    private static final String ACTION_INFO = "info";
-    private static final String ACTION_LIST = "list";
-    private static final String ACTION_CANCEL = "cancel";
-    private static final String ACTION_STOP = "stop";
-    private static final String ACTION_SAVEPOINT = "savepoint";
-
-<<<<<<< HEAD
+
+	public Options getCustomCommandLineOptions() {
+		return customCommandLineOptions;
+	}
+
+	// --------------------------------------------------------------------------------------------
+	//  Execute Actions
+	// --------------------------------------------------------------------------------------------
+
+	protected void runApplication(String[] args) throws Exception {
+		LOG.info("Running 'run-application' command.");
+
+		final Options commandOptions = CliFrontendParser.getRunCommandOptions();
+		final CommandLine commandLine = getCommandLine(commandOptions, args, true);
+
+		if (commandLine.hasOption(HELP_OPTION.getOpt())) {
+			CliFrontendParser.printHelpForRunApplication(customCommandLines);
+			return;
+		}
+
+		final CustomCommandLine activeCommandLine =
+				validateAndGetActiveCommandLine(checkNotNull(commandLine));
+
+		final ApplicationDeployer deployer =
+			new ApplicationClusterDeployer(clusterClientServiceLoader);
+
+		final ProgramOptions programOptions;
+		final Configuration effectiveConfiguration;
+
+		// No need to set a jarFile path for Pyflink job.
+		if (ProgramOptionsUtils.isPythonEntryPoint(commandLine)) {
+			programOptions = ProgramOptionsUtils.createPythonProgramOptions(commandLine);
+			effectiveConfiguration = getEffectiveConfiguration(
+				activeCommandLine, commandLine, programOptions, Collections.emptyList());
+		} else {
+			programOptions = new ProgramOptions(commandLine);
+			programOptions.validate();
+			final URI uri = PackagedProgramUtils.resolveURI(programOptions.getJarFilePath());
+			effectiveConfiguration = getEffectiveConfiguration(
+				activeCommandLine, commandLine, programOptions, Collections.singletonList(uri.toString()));
+		}
+
 		final ApplicationConfiguration applicationConfiguration =
 				new ApplicationConfiguration(programOptions.getProgramArgs(), programOptions.getEntryPointClassName());
 		deployer.run(effectiveConfiguration, applicationConfiguration);
@@ -1050,19 +1079,11 @@
 	 */
 	public static void main(final String[] args) {
 		String argsStr = "run -t yarn-per-job C:\\soft\\bigdata\\flink-1.12.0\\examples\\batch\\WordCount.jar";
-<<<<<<< HEAD
 
 //		String argsStr = "/opt/jdk1.8/bin/java -Dlog.file=/opt/flink/log/flink-root-client-dataMiddle-100.log -Dlog4j.configuration=file:/opt/flink/conf/log4j-cli.properties -Dlog4j.configurationFile=file:/opt/flink/conf/log4j-cli.properties -Dlogback.configurationFile=file:/opt/flink/conf/logback.xml -classpath /opt/flink/lib/flink-csv-1.12.0.jar:/opt/flink/lib/flink-engine-lib/dom4j-1.6.1.jar:/opt/flink/lib/flink-engine-lib/flink-connector-jdbc_2.12-1.12.0.jar:/opt/flink/lib/flink-engine-lib/gson-2.8.6.jar:/opt/flink/lib/flink-engine-lib/ojdbc7-12.1.0.2.jar:/opt/flink/lib/flink-json-1.12.0.jar:/opt/flink/lib/flink-shaded-zookeeper-3.4.14.jar:/opt/flink/lib/flink-table_2.12-1.12.0.jar:/opt/flink/lib/flink-table-blink_2.12-1.12.0.jar:/opt/flink/lib/hive-lib/flink-connector-hive_2.12-1.12.0.jar:/opt/flink/lib/hive-lib/hive-jdbc-3.1.2.jar:/opt/flink/lib/hive-lib/libthrift-0.9.3.jar:/opt/flink/lib/kafka-lib/flink-connector-kafka_2.12-1.12.0.jar:/opt/flink/lib/kafka-lib/kafka-clients-2.3.1.jar:/opt/flink/lib/log4j-1.2-api-2.12.1.jar:/opt/flink/lib/log4j-api-2.12.1.jar:/opt/flink/lib/log4j-core-2.12.1.jar:/opt/flink/lib/log4j-slf4j-impl-2.12.1.jar:/opt/flink/lib/flink-dist_2.12-1.12.0.jar:/opt/hadoop/etc/hadoop:/opt/hadoop/share/hadoop/common/lib/*:/opt/hadoop/share/hadoop/common/*:/opt/hadoop/share/hadoop/hdfs:/opt/hadoop/share/hadoop/hdfs/lib/*:/opt/hadoop/share/hadoop/hdfs/*:/opt/hadoop/share/hadoop/mapreduce/lib/*:/opt/hadoop/share/hadoop/mapreduce/*:/opt/hadoop/share/hadoop/yarn/lib/*:/opt/hadoop/share/hadoop/yarn/*:/opt/hadoop/share/hadoop/common/lib/accessors-smart-1.2.jar:/opt/hadoop/share/hadoop/common/lib/animal-sniffer-annotations-1.17.jar:/opt/hadoop/share/hadoop/common/lib/asm-5.0.4.jar:/opt/hadoop/share/hadoop/common/lib/audience-annotations-0.5.0.jar:/opt/hadoop/share/hadoop/common/lib/avro-1.7.7.jar:/opt/hadoop/share/hadoop/common/lib/checker-qual-2.5.2.jar:/opt/hadoop/share/hadoop/common/lib/commons-beanutils-1.9.3.jar:/opt/hadoop/share/hadoop/common/lib/commons-cli-1.2.jar:/opt/hadoop/share/hadoop/common/lib/commons-codec-1.11.jar:/opt/hadoop/share/hadoop/common/lib/commons-collections-3.2.2.jar:/opt/hadoop/share/hadoop/common/lib/commons-compress-1.18.jar:/opt/hadoop/share/hadoop/common/lib/commons-configuration2-2.1.1.jar:/opt/hadoop/share/hadoop/common/lib/commons-io-2.5.jar:/opt/hadoop/share/hadoop/common/lib/commons-lang-2.6.jar:/opt/hadoop/share/hadoop/common/lib/commons-lang3-3.4.jar:/opt/hadoop/share/hadoop/common/lib/commons-logging-1.1.3.jar:/opt/hadoop/share/hadoop/common/lib/commons-math3-3.1.1.jar:/opt/hadoop/share/hadoop/common/lib/commons-net-3.6.jar:/opt/hadoop/share/hadoop/common/lib/curator-client-2.13.0.jar:/opt/hadoop/share/hadoop/common/lib/curator-framework-2.13.0.jar:/opt/hadoop/share/hadoop/common/lib/curator-recipes-2.13.0.jar:/opt/hadoop/share/hadoop/common/lib/error_prone_annotations-2.2.0.jar:/opt/hadoop/share/hadoop/common/lib/failureaccess-1.0.jar:/opt/hadoop/share/hadoop/common/lib/gson-2.2.4.jar:/opt/hadoop/share/hadoop/common/lib/guava-27.0-jre.jar:/opt/hadoop/share/hadoop/common/lib/hadoop-annotations-3.1.3.jar:/opt/hadoop/share/hadoop/common/lib/hadoop-auth-3.1.3.jar:/opt/hadoop/share/hadoop/common/lib/htrace-core4-4.1.0-incubating.jar:/opt/hadoop/share/hadoop/common/lib/httpclient-4.5.2.jar:/opt/hadoop/share/hadoop/common/lib/httpcore-4.4.4.jar:/opt/hadoop/share/hadoop/common/lib/j2objc-annotations-1.1.jar:/opt/hadoop/share/hadoop/common/lib/jackson-annotations-2.7.8.jar:/opt/hadoop/share/hadoop/common/lib/jackson-core-2.7.8.jar:/opt/hadoop/share/hadoop/common/lib/jackson-core-asl-1.9.13.jar:/opt/hadoop/share/hadoop/common/lib/jackson-databind-2.7.8.jar:/opt/hadoop/share/hadoop/common/lib/jackson-jaxrs-1.9.13.jar:/opt/hadoop/share/hadoop/common/lib/jackson-mapper-asl-1.9.13.jar:/opt/hadoop/share/hadoop/common/lib/jackson-xc-1.9.13.jar:/opt/hadoop/share/hadoop/common/lib/javax.servlet-api-3.1.0.jar:/opt/hadoop/share/hadoop/common/lib/jaxb-api-2.2.11.jar:/opt/hadoop/share/hadoop/common/lib/jaxb-impl-2.2.3-1.jar:/opt/hadoop/share/hadoop/common/lib/jcip-annotations-1.0-1.jar:/opt/hadoop/share/hadoop/common/lib/jersey-core-1.19.jar:/opt/hadoop/share/hadoop/common/lib/jersey-json-1.19.jar:/opt/hadoop/share/hadoop/common/lib/jersey-server-1.19.jar:/opt/hadoop/share/hadoop/common/lib/jersey-servlet-1.19.jar:/opt/hadoop/share/hadoop/common/lib/jettison-1.1.jar:/opt/hadoop/share/hadoop/common/lib/jetty-http-9.3.24.v20180605.jar:/opt/hadoop/share/hadoop/common/lib/jetty-io-9.3.24.v20180605.jar:/opt/hadoop/share/hadoop/common/lib/jetty-security-9.3.24.v20180605.jar:/opt/hadoop/share/hadoop/common/lib/jetty-server-9.3.24.v20180605.jar:/opt/hadoop/share/hadoop/common/lib/jetty-servlet-9.3.24.v20180605.jar:/opt/hadoop/share/hadoop/common/lib/jetty-util-9.3.24.v20180605.jar:/opt/hadoop/share/hadoop/common/lib/jetty-webapp-9.3.24.v20180605.jar:/opt/hadoop/share/hadoop/common/lib/jetty-xml-9.3.24.v20180605.jar:/opt/hadoop/share/hadoop/common/lib/jsch-0.1.54.jar:/opt/hadoop/share/hadoop/common/lib/json-smart-2.3.jar:/opt/hadoop/share/hadoop/common/lib/jsp-api-2.1.jar:/opt/hadoop/share/hadoop/common/lib/jsr305-3.0.0.jar:/opt/hadoop/share/hadoop/common/lib/jsr311-api-1.1.1.jar:/opt/hadoop/share/hadoop/common/lib/jul-to-slf4j-1.7.25.jar:/opt/hadoop/share/hadoop/common/lib/kerb-admin-1.0.1.jar:/opt/hadoop/share/hadoop/common/lib/kerb-client-1.0.1.jar:/opt/hadoop/share/hadoop/common/lib/kerb-common-1.0.1.jar:/opt/hadoop/share/hadoop/common/lib/kerb-core-1.0.1.jar:/opt/hadoop/share/hadoop/common/lib/kerb-crypto-1.0.1.jar:/opt/hadoop/share/hadoop/common/lib/kerb-identity-1.0.1.jar:/opt/hadoop/share/hadoop/common/lib/kerb-server-1.0.1.jar:/opt/hadoop/share/hadoop/common/lib/kerb-simplekdc-1.0.1.jar:/opt/hadoop/share/hadoop/common/lib/kerb-util-1.0.1.jar:/opt/hadoop/share/hadoop/common/lib/kerby-asn1-1.0.1.jar:/opt/hadoop/share/hadoop/common/lib/kerby-config-1.0.1.jar:/opt/hadoop/share/hadoop/common/lib/kerby-pkix-1.0.1.jar:/opt/hadoop/share/hadoop/common/lib/kerby-util-1.0.1.jar:/opt/hadoop/share/hadoop/common/lib/kerby-xdr-1.0.1.jar:/opt/hadoop/share/hadoop/common/lib/listenablefuture-9999.0-empty-to-avoid-conflict-with-guava.jar:/opt/hadoop/share/hadoop/common/lib/log4j-1.2.17.jar:/opt/hadoop/share/hadoop/common/lib/metrics-core-3.2.4.jar:/opt/hadoop/share/hadoop/common/lib/netty-3.10.5.Final.jar:/opt/hadoop/share/hadoop/common/lib/nimbus-jose-jwt-4.41.1.jar:/opt/hadoop/share/hadoop/common/lib/paranamer-2.3.jar:/opt/hadoop/share/hadoop/common/lib/protobuf-java-2.5.0.jar:/opt/hadoop/share/hadoop/common/lib/re2j-1.1.jar:/opt/hadoop/share/hadoop/common/lib/slf4j-api-1.7.25.jar:/opt/hadoop/share/hadoop/common/lib/slf4j-log4j12-1.7.25.jar:/opt/hadoop/share/hadoop/common/lib/snappy-java-1.0.5.jar:/opt/hadoop/share/hadoop/common/lib/stax2-api-3.1.4.jar:/opt/hadoop/share/hadoop/common/lib/token-provider-1.0.1.jar:/opt/hadoop/share/hadoop/common/lib/woodstox-core-5.0.3.jar:/opt/hadoop/share/hadoop/common/lib/zookeeper-3.4.13.jar:/opt/hadoop/share/hadoop/common/hadoop-common-3.1.3.jar:/opt/hadoop/share/hadoop/common/hadoop-common-3.1.3-tests.jar:/opt/hadoop/share/hadoop/common/hadoop-kms-3.1.3.jar:/opt/hadoop/share/hadoop/common/hadoop-nfs-3.1.3.jar:/opt/hadoop/share/hadoop/common/jdiff:/opt/hadoop/share/hadoop/common/lib:/opt/hadoop/share/hadoop/common/sources:/opt/hadoop/share/hadoop/common/webapps:/opt/hadoop/share/hadoop/hdfs/lib/accessors-smart-1.2.jar:/opt/hadoop/share/hadoop/hdfs/lib/animal-sniffer-annotations-1.17.jar:/opt/hadoop/share/hadoop/hdfs/lib/asm-5.0.4.jar:/opt/hadoop/share/hadoop/hdfs/lib/audience-annotations-0.5.0.jar:/opt/hadoop/share/hadoop/hdfs/lib/avro-1.7.7.jar:/opt/hadoop/share/hadoop/hdfs/lib/checker-qual-2.5.2.jar:/opt/hadoop/share/hadoop/hdfs/lib/commons-beanutils-1.9.3.jar:/opt/hadoop/share/hadoop/hdfs/lib/commons-cli-1.2.jar:/opt/hadoop/share/hadoop/hdfs/lib/commons-codec-1.11.jar:/opt/hadoop/share/hadoop/hdfs/lib/commons-collections-3.2.2.jar:/opt/hadoop/share/hadoop/hdfs/lib/commons-compress-1.18.jar:/opt/hadoop/share/hadoop/hdfs/lib/commons-configuration2-2.1.1.jar:/opt/hadoop/share/hadoop/hdfs/lib/commons-daemon-1.0.13.jar:/opt/hadoop/share/hadoop/hdfs/lib/commons-io-2.5.jar:/opt/hadoop/share/hadoop/hdfs/lib/commons-lang-2.6.jar:/opt/hadoop/share/hadoop/hdfs/lib/commons-lang3-3.4.jar:/opt/hadoop/share/hadoop/hdfs/lib/commons-logging-1.1.3.jar:/opt/hadoop/share/hadoop/hdfs/lib/commons-math3-3.1.1.jar:/opt/hadoop/share/hadoop/hdfs/lib/commons-net-3.6.jar:/opt/hadoop/share/hadoop/hdfs/lib/curator-client-2.13.0.jar:/opt/hadoop/share/hadoop/hdfs/lib/curator-framework-2.13.0.jar:/opt/hadoop/share/hadoop/hdfs/lib/curator-recipes-2.13.0.jar:/opt/hadoop/share/hadoop/hdfs/lib/error_prone_annotations-2.2.0.jar:/opt/hadoop/share/hadoop/hdfs/lib/failureaccess-1.0.jar:/opt/hadoop/share/hadoop/hdfs/lib/gson-2.2.4.jar:/opt/hadoop/share/hadoop/hdfs/lib/guava-27.0-jre.jar:/opt/hadoop/share/hadoop/hdfs/lib/hadoop-annotations-3.1.3.jar:/opt/hadoop/share/hadoop/hdfs/lib/hadoop-auth-3.1.3.jar:/opt/hadoop/share/hadoop/hdfs/lib/htrace-core4-4.1.0-incubating.jar:/opt/hadoop/share/hadoop/hdfs/lib/httpclient-4.5.2.jar:/opt/hadoop/share/hadoop/hdfs/lib/httpcore-4.4.4.jar:/opt/hadoop/share/hadoop/hdfs/lib/j2objc-annotations-1.1.jar:/opt/hadoop/share/hadoop/hdfs/lib/jackson-annotations-2.7.8.jar:/opt/hadoop/share/hadoop/hdfs/lib/jackson-core-2.7.8.jar:/opt/hadoop/share/hadoop/hdfs/lib/jackson-core-asl-1.9.13.jar:/opt/hadoop/share/hadoop/hdfs/lib/jackson-databind-2.7.8.jar:/opt/hadoop/share/hadoop/hdfs/lib/jackson-jaxrs-1.9.13.jar:/opt/hadoop/share/hadoop/hdfs/lib/jackson-mapper-asl-1.9.13.jar:/opt/hadoop/share/hadoop/hdfs/lib/jackson-xc-1.9.13.jar:/opt/hadoop/share/hadoop/hdfs/lib/javax.servlet-api-3.1.0.jar:/opt/hadoop/share/hadoop/hdfs/lib/jaxb-api-2.2.11.jar:/opt/hadoop/share/hadoop/hdfs/lib/jaxb-impl-2.2.3-1.jar:/opt/hadoop/share/hadoop/hdfs/lib/jcip-annotations-1.0-1.jar:/opt/hadoop/share/hadoop/hdfs/lib/jersey-core-1.19.jar:/opt/hadoop/share/hadoop/hdfs/lib/jersey-json-1.19.jar:/opt/hadoop/share/hadoop/hdfs/lib/jersey-server-1.19.jar:/opt/hadoop/share/hadoop/hdfs/lib/jersey-servlet-1.19.jar:/opt/hadoop/share/hadoop/hdfs/lib/jettison-1.1.jar:/opt/hadoop/share/hadoop/hdfs/lib/jetty-http-9.3.24.v20180605.jar:/opt/hadoop/share/hadoop/hdfs/lib/jetty-io-9.3.24.v20180605.jar:/opt/hadoop/share/hadoop/hdfs/lib/jetty-security-9.3.24.v20180605.jar:/opt/hadoop/share/hadoop/hdfs/lib/jetty-server-9.3.24.v20180605.jar:/opt/hadoop/share/hadoop/hdfs/lib/jetty-servlet-9.3.24.v20180605.jar:/opt/hadoop/share/hadoop/hdfs/lib/jetty-util-9.3.24.v20180605.jar:/opt/hadoop/share/hadoop/hdfs/lib/jetty-util-ajax-9.3.24.v20180605.jar:/opt/hadoop/share/hadoop/hdfs/lib/jetty-webapp-9.3.24.v20180605.jar:/opt/hadoop/share/hadoop/hdfs/lib/jetty-xml-9.3.24.v20180605.jar:/opt/hadoop/share/hadoop/hdfs/lib/jsch-0.1.54.jar:/opt/hadoop/share/hadoop/hdfs/lib/json-simple-1.1.1.jar:/opt/hadoop/share/hadoop/hdfs/lib/json-smart-2.3.jar:/opt/hadoop/share/hadoop/hdfs/lib/jsr305-3.0.0.jar:/opt/hadoop/share/hadoop/hdfs/lib/jsr311-api-1.1.1.jar:/opt/hadoop/share/hadoop/hdfs/lib/kerb-admin-1.0.1.jar:/opt/hadoop/share/hadoop/hdfs/lib/kerb-client-1.0.1.jar:/opt/hadoop/share/hadoop/hdfs/lib/kerb-common-1.0.1.jar:/opt/hadoop/share/hadoop/hdfs/lib/kerb-core-1.0.1.jar:/opt/hadoop/share/hadoop/hdfs/lib/kerb-crypto-1.0.1.jar:/opt/hadoop/share/hadoop/hdfs/lib/kerb-identity-1.0.1.jar:/opt/hadoop/share/hadoop/hdfs/lib/kerb-server-1.0.1.jar:/opt/hadoop/share/hadoop/hdfs/lib/kerb-simplekdc-1.0.1.jar:/opt/hadoop/share/hadoop/hdfs/lib/kerb-util-1.0.1.jar:/opt/hadoop/share/hadoop/hdfs/lib/kerby-asn1-1.0.1.jar:/opt/hadoop/share/hadoop/hdfs/lib/kerby-config-1.0.1.jar:/opt/hadoop/share/hadoop/hdfs/lib/kerby-pkix-1.0.1.jar:/opt/hadoop/share/hadoop/hdfs/lib/kerby-util-1.0.1.jar:/opt/hadoop/share/hadoop/hdfs/lib/kerby-xdr-1.0.1.jar:/opt/hadoop/share/hadoop/hdfs/lib/leveldbjni-all-1.8.jar:/opt/hadoop/share/hadoop/hdfs/lib/listenablefuture-9999.0-empty-to-avoid-conflict-with-guava.jar:/opt/hadoop/share/hadoop/hdfs/lib/log4j-1.2.17.jar:/opt/hadoop/share/hadoop/hdfs/lib/netty-3.10.5.Final.jar:/opt/hadoop/share/hadoop/hdfs/lib/netty-all-4.0.52.Final.jar:/opt/hadoop/share/hadoop/hdfs/lib/nimbus-jose-jwt-4.41.1.jar:/opt/hadoop/share/hadoop/hdfs/lib/okhttp-2.7.5.jar:/opt/hadoop/share/hadoop/hdfs/lib/okio-1.6.0.jar:/opt/hadoop/share/hadoop/hdfs/lib/paranamer-2.3.jar:/opt/hadoop/share/hadoop/hdfs/lib/protobuf-java-2.5.0.jar:/opt/hadoop/share/hadoop/hdfs/lib/re2j-1.1.jar:/opt/hadoop/share/hadoop/hdfs/lib/snappy-java-1.0.5.jar:/opt/hadoop/share/hadoop/hdfs/lib/stax2-api-3.1.4.jar:/opt/hadoop/share/hadoop/hdfs/lib/token-provider-1.0.1.jar:/opt/hadoop/share/hadoop/hdfs/lib/woodstox-core-5.0.3.jar:/opt/hadoop/share/hadoop/hdfs/lib/zookeeper-3.4.13.jar:/opt/hadoop/share/hadoop/hdfs/hadoop-hdfs-3.1.3.jar:/opt/hadoop/share/hadoop/hdfs/hadoop-hdfs-3.1.3-tests.jar:/opt/hadoop/share/hadoop/hdfs/hadoop-hdfs-client-3.1.3.jar:/opt/hadoop/share/hadoop/hdfs/hadoop-hdfs-client-3.1.3-tests.jar:/opt/hadoop/share/hadoop/hdfs/hadoop-hdfs-httpfs-3.1.3.jar:/opt/hadoop/share/hadoop/hdfs/hadoop-hdfs-native-client-3.1.3.jar:/opt/hadoop/share/hadoop/hdfs/hadoop-hdfs-native-client-3.1.3-tests.jar:/opt/hadoop/share/hadoop/hdfs/hadoop-hdfs-nfs-3.1.3.jar:/opt/hadoop/share/hadoop/hdfs/hadoop-hdfs-rbf-3.1.3.jar:/opt/hadoop/share/hadoop/hdfs/hadoop-hdfs-rbf-3.1.3-tests.jar:/opt/hadoop/share/hadoop/hdfs/jdiff:/opt/hadoop/share/hadoop/hdfs/lib:/opt/hadoop/share/hadoop/hdfs/sources:/opt/hadoop/share/hadoop/hdfs/webapps:/opt/hadoop/share/hadoop/mapreduce/lib/hamcrest-core-1.3.jar:/opt/hadoop/share/hadoop/mapreduce/lib/junit-4.11.jar:/opt/hadoop/share/hadoop/mapreduce/hadoop-mapreduce-client-app-3.1.3.jar:/opt/hadoop/share/hadoop/mapreduce/hadoop-mapreduce-client-common-3.1.3.jar:/opt/hadoop/share/hadoop/mapreduce/hadoop-mapreduce-client-core-3.1.3.jar:/opt/hadoop/share/hadoop/mapreduce/hadoop-mapreduce-client-hs-3.1.3.jar:/opt/hadoop/share/hadoop/mapreduce/hadoop-mapreduce-client-hs-plugins-3.1.3.jar:/opt/hadoop/share/hadoop/mapreduce/hadoop-mapreduce-client-jobclient-3.1.3.jar:/opt/hadoop/share/hadoop/mapreduce/hadoop-mapreduce-client-jobclient-3.1.3-tests.jar:/opt/hadoop/share/hadoop/mapreduce/hadoop-mapreduce-client-nativetask-3.1.3.jar:/opt/hadoop/share/hadoop/mapreduce/hadoop-mapreduce-client-shuffle-3.1.3.jar:/opt/hadoop/share/hadoop/mapreduce/hadoop-mapreduce-client-uploader-3.1.3.jar:/opt/hadoop/share/hadoop/mapreduce/hadoop-mapreduce-examples-3.1.3.jar:/opt/hadoop/share/hadoop/mapreduce/jdiff:/opt/hadoop/share/hadoop/mapreduce/lib:/opt/hadoop/share/hadoop/mapreduce/lib-examples:/opt/hadoop/share/hadoop/mapreduce/sources:/opt/hadoop/share/hadoop/yarn/lib/aopalliance-1.0.jar:/opt/hadoop/share/hadoop/yarn/lib/dnsjava-2.1.7.jar:/opt/hadoop/share/hadoop/yarn/lib/ehcache-3.3.1.jar:/opt/hadoop/share/hadoop/yarn/lib/fst-2.50.jar:/opt/hadoop/share/hadoop/yarn/lib/geronimo-jcache_1.0_spec-1.0-alpha-1.jar:/opt/hadoop/share/hadoop/yarn/lib/guice-4.0.jar:/opt/hadoop/share/hadoop/yarn/lib/guice-servlet-4.0.jar:/opt/hadoop/share/hadoop/yarn/lib/hadoop-yarn-server-timelineservice-3.1.3.jar:/opt/hadoop/share/hadoop/yarn/lib/HikariCP-java7-2.4.12.jar:/opt/hadoop/share/hadoop/yarn/lib/jackson-jaxrs-base-2.7.8.jar:/opt/hadoop/share/hadoop/yarn/lib/jackson-jaxrs-json-provider-2.7.8.jar:/opt/hadoop/share/hadoop/yarn/lib/jackson-module-jaxb-annotations-2.7.8.jar:/opt/hadoop/share/hadoop/yarn/lib/java-util-1.9.0.jar:/opt/hadoop/share/hadoop/yarn/lib/javax.inject-1.jar:/opt/hadoop/share/hadoop/yarn/lib/jersey-client-1.19.jar:/opt/hadoop/share/hadoop/yarn/lib/jersey-guice-1.19.jar:/opt/hadoop/share/hadoop/yarn/lib/json-io-2.5.1.jar:/opt/hadoop/share/hadoop/yarn/lib/metrics-core-3.2.4.jar:/opt/hadoop/share/hadoop/yarn/lib/mssql-jdbc-6.2.1.jre7.jar:/opt/hadoop/share/hadoop/yarn/lib/objenesis-1.0.jar:/opt/hadoop/share/hadoop/yarn/lib/snakeyaml-1.16.jar:/opt/hadoop/share/hadoop/yarn/lib/swagger-annotations-1.5.4.jar:/opt/hadoop/share/hadoop/yarn/hadoop-yarn-api-3.1.3.jar:/opt/hadoop/share/hadoop/yarn/hadoop-yarn-applications-distributedshell-3.1.3.jar:/opt/hadoop/share/hadoop/yarn/hadoop-yarn-applications-unmanaged-am-launcher-3.1.3.jar:/opt/hadoop/share/hadoop/yarn/hadoop-yarn-client-3.1.3.jar:/opt/hadoop/share/hadoop/yarn/hadoop-yarn-common-3.1.3.jar:/opt/hadoop/share/hadoop/yarn/hadoop-yarn-registry-3.1.3.jar:/opt/hadoop/share/hadoop/yarn/hadoop-yarn-server-applicationhistoryservice-3.1.3.jar:/opt/hadoop/share/hadoop/yarn/hadoop-yarn-server-common-3.1.3.jar:/opt/hadoop/share/hadoop/yarn/hadoop-yarn-server-nodemanager-3.1.3.jar:/opt/hadoop/share/hadoop/yarn/hadoop-yarn-server-resourcemanager-3.1.3.jar:/opt/hadoop/share/hadoop/yarn/hadoop-yarn-server-router-3.1.3.jar:/opt/hadoop/share/hadoop/yarn/hadoop-yarn-server-sharedcachemanager-3.1.3.jar:/opt/hadoop/share/hadoop/yarn/hadoop-yarn-server-tests-3.1.3.jar:/opt/hadoop/share/hadoop/yarn/hadoop-yarn-server-timeline-pluginstorage-3.1.3.jar:/opt/hadoop/share/hadoop/yarn/hadoop-yarn-server-web-proxy-3.1.3.jar:/opt/hadoop/share/hadoop/yarn/hadoop-yarn-services-api-3.1.3.jar:/opt/hadoop/share/hadoop/yarn/hadoop-yarn-services-core-3.1.3.jar:/opt/hadoop/share/hadoop/yarn/lib:/opt/hadoop/share/hadoop/yarn/sources:/opt/hadoop/share/hadoop/yarn/test:/opt/hadoop/share/hadoop/yarn/timelineservice:/opt/hadoop/share/hadoop/yarn/yarn-service-examples:/opt/hadoop/etc/hadoop:/opt/hadoop/etc/hadoop org.apache.flink.client.cli.CliFrontend run -t yarn-per-job -p 3 -ynm datamiddle-test-submit -c com.xy.core.wc.WordCount -yjm 20m -ytm 50m /opt/runJar/Flink_Tutorial-1.0-SNAPSHOT.jar";
 //		String[] testArgs = argsStr.split(" ");
 //		EnvironmentInformation.logEnvironmentInfo(LOG, "Command Line Client", testArgs);
 
-=======
-
-//		String argsStr = "/opt/jdk1.8/bin/java -Dlog.file=/opt/flink/log/flink-root-client-dataMiddle-100.log -Dlog4j.configuration=file:/opt/flink/conf/log4j-cli.properties -Dlog4j.configurationFile=file:/opt/flink/conf/log4j-cli.properties -Dlogback.configurationFile=file:/opt/flink/conf/logback.xml -classpath /opt/flink/lib/flink-csv-1.12.0.jar:/opt/flink/lib/flink-engine-lib/dom4j-1.6.1.jar:/opt/flink/lib/flink-engine-lib/flink-connector-jdbc_2.12-1.12.0.jar:/opt/flink/lib/flink-engine-lib/gson-2.8.6.jar:/opt/flink/lib/flink-engine-lib/ojdbc7-12.1.0.2.jar:/opt/flink/lib/flink-json-1.12.0.jar:/opt/flink/lib/flink-shaded-zookeeper-3.4.14.jar:/opt/flink/lib/flink-table_2.12-1.12.0.jar:/opt/flink/lib/flink-table-blink_2.12-1.12.0.jar:/opt/flink/lib/hive-lib/flink-connector-hive_2.12-1.12.0.jar:/opt/flink/lib/hive-lib/hive-jdbc-3.1.2.jar:/opt/flink/lib/hive-lib/libthrift-0.9.3.jar:/opt/flink/lib/kafka-lib/flink-connector-kafka_2.12-1.12.0.jar:/opt/flink/lib/kafka-lib/kafka-clients-2.3.1.jar:/opt/flink/lib/log4j-1.2-api-2.12.1.jar:/opt/flink/lib/log4j-api-2.12.1.jar:/opt/flink/lib/log4j-core-2.12.1.jar:/opt/flink/lib/log4j-slf4j-impl-2.12.1.jar:/opt/flink/lib/flink-dist_2.12-1.12.0.jar:/opt/hadoop/etc/hadoop:/opt/hadoop/share/hadoop/common/lib/*:/opt/hadoop/share/hadoop/common/*:/opt/hadoop/share/hadoop/hdfs:/opt/hadoop/share/hadoop/hdfs/lib/*:/opt/hadoop/share/hadoop/hdfs/*:/opt/hadoop/share/hadoop/mapreduce/lib/*:/opt/hadoop/share/hadoop/mapreduce/*:/opt/hadoop/share/hadoop/yarn/lib/*:/opt/hadoop/share/hadoop/yarn/*:/opt/hadoop/share/hadoop/common/lib/accessors-smart-1.2.jar:/opt/hadoop/share/hadoop/common/lib/animal-sniffer-annotations-1.17.jar:/opt/hadoop/share/hadoop/common/lib/asm-5.0.4.jar:/opt/hadoop/share/hadoop/common/lib/audience-annotations-0.5.0.jar:/opt/hadoop/share/hadoop/common/lib/avro-1.7.7.jar:/opt/hadoop/share/hadoop/common/lib/checker-qual-2.5.2.jar:/opt/hadoop/share/hadoop/common/lib/commons-beanutils-1.9.3.jar:/opt/hadoop/share/hadoop/common/lib/commons-cli-1.2.jar:/opt/hadoop/share/hadoop/common/lib/commons-codec-1.11.jar:/opt/hadoop/share/hadoop/common/lib/commons-collections-3.2.2.jar:/opt/hadoop/share/hadoop/common/lib/commons-compress-1.18.jar:/opt/hadoop/share/hadoop/common/lib/commons-configuration2-2.1.1.jar:/opt/hadoop/share/hadoop/common/lib/commons-io-2.5.jar:/opt/hadoop/share/hadoop/common/lib/commons-lang-2.6.jar:/opt/hadoop/share/hadoop/common/lib/commons-lang3-3.4.jar:/opt/hadoop/share/hadoop/common/lib/commons-logging-1.1.3.jar:/opt/hadoop/share/hadoop/common/lib/commons-math3-3.1.1.jar:/opt/hadoop/share/hadoop/common/lib/commons-net-3.6.jar:/opt/hadoop/share/hadoop/common/lib/curator-client-2.13.0.jar:/opt/hadoop/share/hadoop/common/lib/curator-framework-2.13.0.jar:/opt/hadoop/share/hadoop/common/lib/curator-recipes-2.13.0.jar:/opt/hadoop/share/hadoop/common/lib/error_prone_annotations-2.2.0.jar:/opt/hadoop/share/hadoop/common/lib/failureaccess-1.0.jar:/opt/hadoop/share/hadoop/common/lib/gson-2.2.4.jar:/opt/hadoop/share/hadoop/common/lib/guava-27.0-jre.jar:/opt/hadoop/share/hadoop/common/lib/hadoop-annotations-3.1.3.jar:/opt/hadoop/share/hadoop/common/lib/hadoop-auth-3.1.3.jar:/opt/hadoop/share/hadoop/common/lib/htrace-core4-4.1.0-incubating.jar:/opt/hadoop/share/hadoop/common/lib/httpclient-4.5.2.jar:/opt/hadoop/share/hadoop/common/lib/httpcore-4.4.4.jar:/opt/hadoop/share/hadoop/common/lib/j2objc-annotations-1.1.jar:/opt/hadoop/share/hadoop/common/lib/jackson-annotations-2.7.8.jar:/opt/hadoop/share/hadoop/common/lib/jackson-core-2.7.8.jar:/opt/hadoop/share/hadoop/common/lib/jackson-core-asl-1.9.13.jar:/opt/hadoop/share/hadoop/common/lib/jackson-databind-2.7.8.jar:/opt/hadoop/share/hadoop/common/lib/jackson-jaxrs-1.9.13.jar:/opt/hadoop/share/hadoop/common/lib/jackson-mapper-asl-1.9.13.jar:/opt/hadoop/share/hadoop/common/lib/jackson-xc-1.9.13.jar:/opt/hadoop/share/hadoop/common/lib/javax.servlet-api-3.1.0.jar:/opt/hadoop/share/hadoop/common/lib/jaxb-api-2.2.11.jar:/opt/hadoop/share/hadoop/common/lib/jaxb-impl-2.2.3-1.jar:/opt/hadoop/share/hadoop/common/lib/jcip-annotations-1.0-1.jar:/opt/hadoop/share/hadoop/common/lib/jersey-core-1.19.jar:/opt/hadoop/share/hadoop/common/lib/jersey-json-1.19.jar:/opt/hadoop/share/hadoop/common/lib/jersey-server-1.19.jar:/opt/hadoop/share/hadoop/common/lib/jersey-servlet-1.19.jar:/opt/hadoop/share/hadoop/common/lib/jettison-1.1.jar:/opt/hadoop/share/hadoop/common/lib/jetty-http-9.3.24.v20180605.jar:/opt/hadoop/share/hadoop/common/lib/jetty-io-9.3.24.v20180605.jar:/opt/hadoop/share/hadoop/common/lib/jetty-security-9.3.24.v20180605.jar:/opt/hadoop/share/hadoop/common/lib/jetty-server-9.3.24.v20180605.jar:/opt/hadoop/share/hadoop/common/lib/jetty-servlet-9.3.24.v20180605.jar:/opt/hadoop/share/hadoop/common/lib/jetty-util-9.3.24.v20180605.jar:/opt/hadoop/share/hadoop/common/lib/jetty-webapp-9.3.24.v20180605.jar:/opt/hadoop/share/hadoop/common/lib/jetty-xml-9.3.24.v20180605.jar:/opt/hadoop/share/hadoop/common/lib/jsch-0.1.54.jar:/opt/hadoop/share/hadoop/common/lib/json-smart-2.3.jar:/opt/hadoop/share/hadoop/common/lib/jsp-api-2.1.jar:/opt/hadoop/share/hadoop/common/lib/jsr305-3.0.0.jar:/opt/hadoop/share/hadoop/common/lib/jsr311-api-1.1.1.jar:/opt/hadoop/share/hadoop/common/lib/jul-to-slf4j-1.7.25.jar:/opt/hadoop/share/hadoop/common/lib/kerb-admin-1.0.1.jar:/opt/hadoop/share/hadoop/common/lib/kerb-client-1.0.1.jar:/opt/hadoop/share/hadoop/common/lib/kerb-common-1.0.1.jar:/opt/hadoop/share/hadoop/common/lib/kerb-core-1.0.1.jar:/opt/hadoop/share/hadoop/common/lib/kerb-crypto-1.0.1.jar:/opt/hadoop/share/hadoop/common/lib/kerb-identity-1.0.1.jar:/opt/hadoop/share/hadoop/common/lib/kerb-server-1.0.1.jar:/opt/hadoop/share/hadoop/common/lib/kerb-simplekdc-1.0.1.jar:/opt/hadoop/share/hadoop/common/lib/kerb-util-1.0.1.jar:/opt/hadoop/share/hadoop/common/lib/kerby-asn1-1.0.1.jar:/opt/hadoop/share/hadoop/common/lib/kerby-config-1.0.1.jar:/opt/hadoop/share/hadoop/common/lib/kerby-pkix-1.0.1.jar:/opt/hadoop/share/hadoop/common/lib/kerby-util-1.0.1.jar:/opt/hadoop/share/hadoop/common/lib/kerby-xdr-1.0.1.jar:/opt/hadoop/share/hadoop/common/lib/listenablefuture-9999.0-empty-to-avoid-conflict-with-guava.jar:/opt/hadoop/share/hadoop/common/lib/log4j-1.2.17.jar:/opt/hadoop/share/hadoop/common/lib/metrics-core-3.2.4.jar:/opt/hadoop/share/hadoop/common/lib/netty-3.10.5.Final.jar:/opt/hadoop/share/hadoop/common/lib/nimbus-jose-jwt-4.41.1.jar:/opt/hadoop/share/hadoop/common/lib/paranamer-2.3.jar:/opt/hadoop/share/hadoop/common/lib/protobuf-java-2.5.0.jar:/opt/hadoop/share/hadoop/common/lib/re2j-1.1.jar:/opt/hadoop/share/hadoop/common/lib/slf4j-api-1.7.25.jar:/opt/hadoop/share/hadoop/common/lib/slf4j-log4j12-1.7.25.jar:/opt/hadoop/share/hadoop/common/lib/snappy-java-1.0.5.jar:/opt/hadoop/share/hadoop/common/lib/stax2-api-3.1.4.jar:/opt/hadoop/share/hadoop/common/lib/token-provider-1.0.1.jar:/opt/hadoop/share/hadoop/common/lib/woodstox-core-5.0.3.jar:/opt/hadoop/share/hadoop/common/lib/zookeeper-3.4.13.jar:/opt/hadoop/share/hadoop/common/hadoop-common-3.1.3.jar:/opt/hadoop/share/hadoop/common/hadoop-common-3.1.3-tests.jar:/opt/hadoop/share/hadoop/common/hadoop-kms-3.1.3.jar:/opt/hadoop/share/hadoop/common/hadoop-nfs-3.1.3.jar:/opt/hadoop/share/hadoop/common/jdiff:/opt/hadoop/share/hadoop/common/lib:/opt/hadoop/share/hadoop/common/sources:/opt/hadoop/share/hadoop/common/webapps:/opt/hadoop/share/hadoop/hdfs/lib/accessors-smart-1.2.jar:/opt/hadoop/share/hadoop/hdfs/lib/animal-sniffer-annotations-1.17.jar:/opt/hadoop/share/hadoop/hdfs/lib/asm-5.0.4.jar:/opt/hadoop/share/hadoop/hdfs/lib/audience-annotations-0.5.0.jar:/opt/hadoop/share/hadoop/hdfs/lib/avro-1.7.7.jar:/opt/hadoop/share/hadoop/hdfs/lib/checker-qual-2.5.2.jar:/opt/hadoop/share/hadoop/hdfs/lib/commons-beanutils-1.9.3.jar:/opt/hadoop/share/hadoop/hdfs/lib/commons-cli-1.2.jar:/opt/hadoop/share/hadoop/hdfs/lib/commons-codec-1.11.jar:/opt/hadoop/share/hadoop/hdfs/lib/commons-collections-3.2.2.jar:/opt/hadoop/share/hadoop/hdfs/lib/commons-compress-1.18.jar:/opt/hadoop/share/hadoop/hdfs/lib/commons-configuration2-2.1.1.jar:/opt/hadoop/share/hadoop/hdfs/lib/commons-daemon-1.0.13.jar:/opt/hadoop/share/hadoop/hdfs/lib/commons-io-2.5.jar:/opt/hadoop/share/hadoop/hdfs/lib/commons-lang-2.6.jar:/opt/hadoop/share/hadoop/hdfs/lib/commons-lang3-3.4.jar:/opt/hadoop/share/hadoop/hdfs/lib/commons-logging-1.1.3.jar:/opt/hadoop/share/hadoop/hdfs/lib/commons-math3-3.1.1.jar:/opt/hadoop/share/hadoop/hdfs/lib/commons-net-3.6.jar:/opt/hadoop/share/hadoop/hdfs/lib/curator-client-2.13.0.jar:/opt/hadoop/share/hadoop/hdfs/lib/curator-framework-2.13.0.jar:/opt/hadoop/share/hadoop/hdfs/lib/curator-recipes-2.13.0.jar:/opt/hadoop/share/hadoop/hdfs/lib/error_prone_annotations-2.2.0.jar:/opt/hadoop/share/hadoop/hdfs/lib/failureaccess-1.0.jar:/opt/hadoop/share/hadoop/hdfs/lib/gson-2.2.4.jar:/opt/hadoop/share/hadoop/hdfs/lib/guava-27.0-jre.jar:/opt/hadoop/share/hadoop/hdfs/lib/hadoop-annotations-3.1.3.jar:/opt/hadoop/share/hadoop/hdfs/lib/hadoop-auth-3.1.3.jar:/opt/hadoop/share/hadoop/hdfs/lib/htrace-core4-4.1.0-incubating.jar:/opt/hadoop/share/hadoop/hdfs/lib/httpclient-4.5.2.jar:/opt/hadoop/share/hadoop/hdfs/lib/httpcore-4.4.4.jar:/opt/hadoop/share/hadoop/hdfs/lib/j2objc-annotations-1.1.jar:/opt/hadoop/share/hadoop/hdfs/lib/jackson-annotations-2.7.8.jar:/opt/hadoop/share/hadoop/hdfs/lib/jackson-core-2.7.8.jar:/opt/hadoop/share/hadoop/hdfs/lib/jackson-core-asl-1.9.13.jar:/opt/hadoop/share/hadoop/hdfs/lib/jackson-databind-2.7.8.jar:/opt/hadoop/share/hadoop/hdfs/lib/jackson-jaxrs-1.9.13.jar:/opt/hadoop/share/hadoop/hdfs/lib/jackson-mapper-asl-1.9.13.jar:/opt/hadoop/share/hadoop/hdfs/lib/jackson-xc-1.9.13.jar:/opt/hadoop/share/hadoop/hdfs/lib/javax.servlet-api-3.1.0.jar:/opt/hadoop/share/hadoop/hdfs/lib/jaxb-api-2.2.11.jar:/opt/hadoop/share/hadoop/hdfs/lib/jaxb-impl-2.2.3-1.jar:/opt/hadoop/share/hadoop/hdfs/lib/jcip-annotations-1.0-1.jar:/opt/hadoop/share/hadoop/hdfs/lib/jersey-core-1.19.jar:/opt/hadoop/share/hadoop/hdfs/lib/jersey-json-1.19.jar:/opt/hadoop/share/hadoop/hdfs/lib/jersey-server-1.19.jar:/opt/hadoop/share/hadoop/hdfs/lib/jersey-servlet-1.19.jar:/opt/hadoop/share/hadoop/hdfs/lib/jettison-1.1.jar:/opt/hadoop/share/hadoop/hdfs/lib/jetty-http-9.3.24.v20180605.jar:/opt/hadoop/share/hadoop/hdfs/lib/jetty-io-9.3.24.v20180605.jar:/opt/hadoop/share/hadoop/hdfs/lib/jetty-security-9.3.24.v20180605.jar:/opt/hadoop/share/hadoop/hdfs/lib/jetty-server-9.3.24.v20180605.jar:/opt/hadoop/share/hadoop/hdfs/lib/jetty-servlet-9.3.24.v20180605.jar:/opt/hadoop/share/hadoop/hdfs/lib/jetty-util-9.3.24.v20180605.jar:/opt/hadoop/share/hadoop/hdfs/lib/jetty-util-ajax-9.3.24.v20180605.jar:/opt/hadoop/share/hadoop/hdfs/lib/jetty-webapp-9.3.24.v20180605.jar:/opt/hadoop/share/hadoop/hdfs/lib/jetty-xml-9.3.24.v20180605.jar:/opt/hadoop/share/hadoop/hdfs/lib/jsch-0.1.54.jar:/opt/hadoop/share/hadoop/hdfs/lib/json-simple-1.1.1.jar:/opt/hadoop/share/hadoop/hdfs/lib/json-smart-2.3.jar:/opt/hadoop/share/hadoop/hdfs/lib/jsr305-3.0.0.jar:/opt/hadoop/share/hadoop/hdfs/lib/jsr311-api-1.1.1.jar:/opt/hadoop/share/hadoop/hdfs/lib/kerb-admin-1.0.1.jar:/opt/hadoop/share/hadoop/hdfs/lib/kerb-client-1.0.1.jar:/opt/hadoop/share/hadoop/hdfs/lib/kerb-common-1.0.1.jar:/opt/hadoop/share/hadoop/hdfs/lib/kerb-core-1.0.1.jar:/opt/hadoop/share/hadoop/hdfs/lib/kerb-crypto-1.0.1.jar:/opt/hadoop/share/hadoop/hdfs/lib/kerb-identity-1.0.1.jar:/opt/hadoop/share/hadoop/hdfs/lib/kerb-server-1.0.1.jar:/opt/hadoop/share/hadoop/hdfs/lib/kerb-simplekdc-1.0.1.jar:/opt/hadoop/share/hadoop/hdfs/lib/kerb-util-1.0.1.jar:/opt/hadoop/share/hadoop/hdfs/lib/kerby-asn1-1.0.1.jar:/opt/hadoop/share/hadoop/hdfs/lib/kerby-config-1.0.1.jar:/opt/hadoop/share/hadoop/hdfs/lib/kerby-pkix-1.0.1.jar:/opt/hadoop/share/hadoop/hdfs/lib/kerby-util-1.0.1.jar:/opt/hadoop/share/hadoop/hdfs/lib/kerby-xdr-1.0.1.jar:/opt/hadoop/share/hadoop/hdfs/lib/leveldbjni-all-1.8.jar:/opt/hadoop/share/hadoop/hdfs/lib/listenablefuture-9999.0-empty-to-avoid-conflict-with-guava.jar:/opt/hadoop/share/hadoop/hdfs/lib/log4j-1.2.17.jar:/opt/hadoop/share/hadoop/hdfs/lib/netty-3.10.5.Final.jar:/opt/hadoop/share/hadoop/hdfs/lib/netty-all-4.0.52.Final.jar:/opt/hadoop/share/hadoop/hdfs/lib/nimbus-jose-jwt-4.41.1.jar:/opt/hadoop/share/hadoop/hdfs/lib/okhttp-2.7.5.jar:/opt/hadoop/share/hadoop/hdfs/lib/okio-1.6.0.jar:/opt/hadoop/share/hadoop/hdfs/lib/paranamer-2.3.jar:/opt/hadoop/share/hadoop/hdfs/lib/protobuf-java-2.5.0.jar:/opt/hadoop/share/hadoop/hdfs/lib/re2j-1.1.jar:/opt/hadoop/share/hadoop/hdfs/lib/snappy-java-1.0.5.jar:/opt/hadoop/share/hadoop/hdfs/lib/stax2-api-3.1.4.jar:/opt/hadoop/share/hadoop/hdfs/lib/token-provider-1.0.1.jar:/opt/hadoop/share/hadoop/hdfs/lib/woodstox-core-5.0.3.jar:/opt/hadoop/share/hadoop/hdfs/lib/zookeeper-3.4.13.jar:/opt/hadoop/share/hadoop/hdfs/hadoop-hdfs-3.1.3.jar:/opt/hadoop/share/hadoop/hdfs/hadoop-hdfs-3.1.3-tests.jar:/opt/hadoop/share/hadoop/hdfs/hadoop-hdfs-client-3.1.3.jar:/opt/hadoop/share/hadoop/hdfs/hadoop-hdfs-client-3.1.3-tests.jar:/opt/hadoop/share/hadoop/hdfs/hadoop-hdfs-httpfs-3.1.3.jar:/opt/hadoop/share/hadoop/hdfs/hadoop-hdfs-native-client-3.1.3.jar:/opt/hadoop/share/hadoop/hdfs/hadoop-hdfs-native-client-3.1.3-tests.jar:/opt/hadoop/share/hadoop/hdfs/hadoop-hdfs-nfs-3.1.3.jar:/opt/hadoop/share/hadoop/hdfs/hadoop-hdfs-rbf-3.1.3.jar:/opt/hadoop/share/hadoop/hdfs/hadoop-hdfs-rbf-3.1.3-tests.jar:/opt/hadoop/share/hadoop/hdfs/jdiff:/opt/hadoop/share/hadoop/hdfs/lib:/opt/hadoop/share/hadoop/hdfs/sources:/opt/hadoop/share/hadoop/hdfs/webapps:/opt/hadoop/share/hadoop/mapreduce/lib/hamcrest-core-1.3.jar:/opt/hadoop/share/hadoop/mapreduce/lib/junit-4.11.jar:/opt/hadoop/share/hadoop/mapreduce/hadoop-mapreduce-client-app-3.1.3.jar:/opt/hadoop/share/hadoop/mapreduce/hadoop-mapreduce-client-common-3.1.3.jar:/opt/hadoop/share/hadoop/mapreduce/hadoop-mapreduce-client-core-3.1.3.jar:/opt/hadoop/share/hadoop/mapreduce/hadoop-mapreduce-client-hs-3.1.3.jar:/opt/hadoop/share/hadoop/mapreduce/hadoop-mapreduce-client-hs-plugins-3.1.3.jar:/opt/hadoop/share/hadoop/mapreduce/hadoop-mapreduce-client-jobclient-3.1.3.jar:/opt/hadoop/share/hadoop/mapreduce/hadoop-mapreduce-client-jobclient-3.1.3-tests.jar:/opt/hadoop/share/hadoop/mapreduce/hadoop-mapreduce-client-nativetask-3.1.3.jar:/opt/hadoop/share/hadoop/mapreduce/hadoop-mapreduce-client-shuffle-3.1.3.jar:/opt/hadoop/share/hadoop/mapreduce/hadoop-mapreduce-client-uploader-3.1.3.jar:/opt/hadoop/share/hadoop/mapreduce/hadoop-mapreduce-examples-3.1.3.jar:/opt/hadoop/share/hadoop/mapreduce/jdiff:/opt/hadoop/share/hadoop/mapreduce/lib:/opt/hadoop/share/hadoop/mapreduce/lib-examples:/opt/hadoop/share/hadoop/mapreduce/sources:/opt/hadoop/share/hadoop/yarn/lib/aopalliance-1.0.jar:/opt/hadoop/share/hadoop/yarn/lib/dnsjava-2.1.7.jar:/opt/hadoop/share/hadoop/yarn/lib/ehcache-3.3.1.jar:/opt/hadoop/share/hadoop/yarn/lib/fst-2.50.jar:/opt/hadoop/share/hadoop/yarn/lib/geronimo-jcache_1.0_spec-1.0-alpha-1.jar:/opt/hadoop/share/hadoop/yarn/lib/guice-4.0.jar:/opt/hadoop/share/hadoop/yarn/lib/guice-servlet-4.0.jar:/opt/hadoop/share/hadoop/yarn/lib/hadoop-yarn-server-timelineservice-3.1.3.jar:/opt/hadoop/share/hadoop/yarn/lib/HikariCP-java7-2.4.12.jar:/opt/hadoop/share/hadoop/yarn/lib/jackson-jaxrs-base-2.7.8.jar:/opt/hadoop/share/hadoop/yarn/lib/jackson-jaxrs-json-provider-2.7.8.jar:/opt/hadoop/share/hadoop/yarn/lib/jackson-module-jaxb-annotations-2.7.8.jar:/opt/hadoop/share/hadoop/yarn/lib/java-util-1.9.0.jar:/opt/hadoop/share/hadoop/yarn/lib/javax.inject-1.jar:/opt/hadoop/share/hadoop/yarn/lib/jersey-client-1.19.jar:/opt/hadoop/share/hadoop/yarn/lib/jersey-guice-1.19.jar:/opt/hadoop/share/hadoop/yarn/lib/json-io-2.5.1.jar:/opt/hadoop/share/hadoop/yarn/lib/metrics-core-3.2.4.jar:/opt/hadoop/share/hadoop/yarn/lib/mssql-jdbc-6.2.1.jre7.jar:/opt/hadoop/share/hadoop/yarn/lib/objenesis-1.0.jar:/opt/hadoop/share/hadoop/yarn/lib/snakeyaml-1.16.jar:/opt/hadoop/share/hadoop/yarn/lib/swagger-annotations-1.5.4.jar:/opt/hadoop/share/hadoop/yarn/hadoop-yarn-api-3.1.3.jar:/opt/hadoop/share/hadoop/yarn/hadoop-yarn-applications-distributedshell-3.1.3.jar:/opt/hadoop/share/hadoop/yarn/hadoop-yarn-applications-unmanaged-am-launcher-3.1.3.jar:/opt/hadoop/share/hadoop/yarn/hadoop-yarn-client-3.1.3.jar:/opt/hadoop/share/hadoop/yarn/hadoop-yarn-common-3.1.3.jar:/opt/hadoop/share/hadoop/yarn/hadoop-yarn-registry-3.1.3.jar:/opt/hadoop/share/hadoop/yarn/hadoop-yarn-server-applicationhistoryservice-3.1.3.jar:/opt/hadoop/share/hadoop/yarn/hadoop-yarn-server-common-3.1.3.jar:/opt/hadoop/share/hadoop/yarn/hadoop-yarn-server-nodemanager-3.1.3.jar:/opt/hadoop/share/hadoop/yarn/hadoop-yarn-server-resourcemanager-3.1.3.jar:/opt/hadoop/share/hadoop/yarn/hadoop-yarn-server-router-3.1.3.jar:/opt/hadoop/share/hadoop/yarn/hadoop-yarn-server-sharedcachemanager-3.1.3.jar:/opt/hadoop/share/hadoop/yarn/hadoop-yarn-server-tests-3.1.3.jar:/opt/hadoop/share/hadoop/yarn/hadoop-yarn-server-timeline-pluginstorage-3.1.3.jar:/opt/hadoop/share/hadoop/yarn/hadoop-yarn-server-web-proxy-3.1.3.jar:/opt/hadoop/share/hadoop/yarn/hadoop-yarn-services-api-3.1.3.jar:/opt/hadoop/share/hadoop/yarn/hadoop-yarn-services-core-3.1.3.jar:/opt/hadoop/share/hadoop/yarn/lib:/opt/hadoop/share/hadoop/yarn/sources:/opt/hadoop/share/hadoop/yarn/test:/opt/hadoop/share/hadoop/yarn/timelineservice:/opt/hadoop/share/hadoop/yarn/yarn-service-examples:/opt/hadoop/etc/hadoop:/opt/hadoop/etc/hadoop org.apache.flink.client.cli.CliFrontend run -t yarn-per-job -p 3 -ynm datamiddle-test-submit -c com.xy.core.wc.WordCount -yjm 20m -ytm 50m /opt/runJar/Flink_Tutorial-1.0-SNAPSHOT.jar";
-//		String[] testArgs = argsStr.split(" ");
-//		EnvironmentInformation.logEnvironmentInfo(LOG, "Command Line Client", testArgs);
-
->>>>>>> 8d13643c
 		// 查找flink本地client目录 FLINK_CONF_DIR
 		// 1. find the configuration directory
 		// HeryCode:获取flink配置文件路径，eg:/opt/flink/conf
@@ -1231,1176 +1252,4 @@
 	}
 
 
-<<<<<<< HEAD
-=======
-    // configuration dir parameters
-    private static final String CONFIG_DIRECTORY_FALLBACK_1 = "../conf";
-    private static final String CONFIG_DIRECTORY_FALLBACK_2 = "conf";
-
-    // --------------------------------------------------------------------------------------------
-
-    private final Configuration configuration;
-
-    private final List<CustomCommandLine> customCommandLines;
-
-    private final Options customCommandLineOptions;
-
-    private final Duration clientTimeout;
-
-    private final int defaultParallelism;
-
-    private final ClusterClientServiceLoader clusterClientServiceLoader;
-
-    public CliFrontend(Configuration configuration, List<CustomCommandLine> customCommandLines) {
-        this(configuration, new DefaultClusterClientServiceLoader(), customCommandLines);
-    }
-
-    public CliFrontend(
-            Configuration configuration,
-            ClusterClientServiceLoader clusterClientServiceLoader,
-            List<CustomCommandLine> customCommandLines) {
-        this.configuration = checkNotNull(configuration);
-        this.customCommandLines = checkNotNull(customCommandLines);
-        this.clusterClientServiceLoader = checkNotNull(clusterClientServiceLoader);
-
-        FileSystem.initialize(
-                configuration, PluginUtils.createPluginManagerFromRootFolder(configuration));
-
-        this.customCommandLineOptions = new Options();
-
-        for (CustomCommandLine customCommandLine : customCommandLines) {
-            customCommandLine.addGeneralOptions(customCommandLineOptions);
-            customCommandLine.addRunOptions(customCommandLineOptions);
-        }
-
-        this.clientTimeout = configuration.get(ClientOptions.CLIENT_TIMEOUT);
-        this.defaultParallelism = configuration.getInteger(CoreOptions.DEFAULT_PARALLELISM);
-    }
-
-    // --------------------------------------------------------------------------------------------
-    //  Getter & Setter
-    // --------------------------------------------------------------------------------------------
-
-    /**
-     * Getter which returns a copy of the associated configuration.
-     *
-     * @return Copy of the associated configuration
-     */
-    public Configuration getConfiguration() {
-        Configuration copiedConfiguration = new Configuration();
-
-        copiedConfiguration.addAll(configuration);
-
-        return copiedConfiguration;
-    }
-
-    public Options getCustomCommandLineOptions() {
-        return customCommandLineOptions;
-    }
-
-    // --------------------------------------------------------------------------------------------
-    //  Execute Actions
-    // --------------------------------------------------------------------------------------------
-
-    protected void runApplication(String[] args) throws Exception {
-        LOG.info("Running 'run-application' command.");
-
-        final Options commandOptions = CliFrontendParser.getRunCommandOptions();
-        final CommandLine commandLine = getCommandLine(commandOptions, args, true);
-
-        if (commandLine.hasOption(HELP_OPTION.getOpt())) {
-            CliFrontendParser.printHelpForRunApplication(customCommandLines);
-            return;
-        }
-
-        final CustomCommandLine activeCommandLine =
-                validateAndGetActiveCommandLine(checkNotNull(commandLine));
-
-        final ApplicationDeployer deployer =
-                new ApplicationClusterDeployer(clusterClientServiceLoader);
-
-        final ProgramOptions programOptions;
-        final Configuration effectiveConfiguration;
-
-        // No need to set a jarFile path for Pyflink job.
-        if (ProgramOptionsUtils.isPythonEntryPoint(commandLine)) {
-            programOptions = ProgramOptionsUtils.createPythonProgramOptions(commandLine);
-            effectiveConfiguration =
-                    getEffectiveConfiguration(
-                            activeCommandLine,
-                            commandLine,
-                            programOptions,
-                            Collections.emptyList());
-        } else {
-            programOptions = new ProgramOptions(commandLine);
-            programOptions.validate();
-            final URI uri = PackagedProgramUtils.resolveURI(programOptions.getJarFilePath());
-            effectiveConfiguration =
-                    getEffectiveConfiguration(
-                            activeCommandLine,
-                            commandLine,
-                            programOptions,
-                            Collections.singletonList(uri.toString()));
-        }
-
-        final ApplicationConfiguration applicationConfiguration =
-                new ApplicationConfiguration(
-                        programOptions.getProgramArgs(), programOptions.getEntryPointClassName());
-        deployer.run(effectiveConfiguration, applicationConfiguration);
-    }
-
-    /**
-     * Executions the run action.
-     *
-     * @param args Command line arguments for the run action.
-     */
-    protected void run(String[] args) throws Exception {
-        LOG.info("Running 'run' command.");
-
-        final Options commandOptions = CliFrontendParser.getRunCommandOptions();
-        final CommandLine commandLine = getCommandLine(commandOptions, args, true);
-
-        // evaluate help flag
-        if (commandLine.hasOption(HELP_OPTION.getOpt())) {
-            CliFrontendParser.printHelpForRun(customCommandLines);
-            return;
-        }
-
-        final CustomCommandLine activeCommandLine =
-                validateAndGetActiveCommandLine(checkNotNull(commandLine));
-
-        final ProgramOptions programOptions = ProgramOptions.create(commandLine);
-
-        final List<URL> jobJars = getJobJarAndDependencies(programOptions);
-
-        final Configuration effectiveConfiguration =
-                getEffectiveConfiguration(activeCommandLine, commandLine, programOptions, jobJars);
-
-        LOG.debug("Effective executor configuration: {}", effectiveConfiguration);
-
-        try (PackagedProgram program = getPackagedProgram(programOptions, effectiveConfiguration)) {
-            executeProgram(effectiveConfiguration, program);
-        }
-    }
-
-    /** Get all provided libraries needed to run the program from the ProgramOptions. */
-    private List<URL> getJobJarAndDependencies(ProgramOptions programOptions)
-            throws CliArgsException {
-        String entryPointClass = programOptions.getEntryPointClassName();
-        String jarFilePath = programOptions.getJarFilePath();
-
-        try {
-            File jarFile = jarFilePath != null ? getJarFile(jarFilePath) : null;
-            return PackagedProgram.getJobJarAndDependencies(jarFile, entryPointClass);
-        } catch (FileNotFoundException | ProgramInvocationException e) {
-            throw new CliArgsException(
-                    "Could not get job jar and dependencies from JAR file: " + e.getMessage(), e);
-        }
-    }
-
-    private PackagedProgram getPackagedProgram(
-            ProgramOptions programOptions, Configuration effectiveConfiguration)
-            throws ProgramInvocationException, CliArgsException {
-        PackagedProgram program;
-        try {
-            LOG.info("Building program from JAR file");
-            program = buildProgram(programOptions, effectiveConfiguration);
-        } catch (FileNotFoundException e) {
-            throw new CliArgsException(
-                    "Could not build the program from JAR file: " + e.getMessage(), e);
-        }
-        return program;
-    }
-
-    private <T> Configuration getEffectiveConfiguration(
-            final CustomCommandLine activeCustomCommandLine, final CommandLine commandLine)
-            throws FlinkException {
-
-        final Configuration effectiveConfiguration = new Configuration(configuration);
-
-        final Configuration commandLineConfiguration =
-                checkNotNull(activeCustomCommandLine).toConfiguration(commandLine);
-
-        effectiveConfiguration.addAll(commandLineConfiguration);
-
-        return effectiveConfiguration;
-    }
-
-    private <T> Configuration getEffectiveConfiguration(
-            final CustomCommandLine activeCustomCommandLine,
-            final CommandLine commandLine,
-            final ProgramOptions programOptions,
-            final List<T> jobJars)
-            throws FlinkException {
-
-        final Configuration effectiveConfiguration =
-                getEffectiveConfiguration(activeCustomCommandLine, commandLine);
-
-        final ExecutionConfigAccessor executionParameters =
-                ExecutionConfigAccessor.fromProgramOptions(
-                        checkNotNull(programOptions), checkNotNull(jobJars));
-
-        executionParameters.applyToConfiguration(effectiveConfiguration);
-
-        LOG.debug(
-                "Effective configuration after Flink conf, custom commandline, and program options: {}",
-                effectiveConfiguration);
-        return effectiveConfiguration;
-    }
-
-    /**
-     * Executes the info action.
-     *
-     * @param args Command line arguments for the info action.
-     */
-    protected void info(String[] args) throws Exception {
-        LOG.info("Running 'info' command.");
-
-        final Options commandOptions = CliFrontendParser.getInfoCommandOptions();
-
-        final CommandLine commandLine = CliFrontendParser.parse(commandOptions, args, true);
-
-        final ProgramOptions programOptions = ProgramOptions.create(commandLine);
-
-        // evaluate help flag
-        if (commandLine.hasOption(HELP_OPTION.getOpt())) {
-            CliFrontendParser.printHelpForInfo();
-            return;
-        }
-
-        // -------- build the packaged program -------------
-
-        LOG.info("Building program from JAR file");
-
-        PackagedProgram program = null;
-
-        try {
-            int parallelism = programOptions.getParallelism();
-            if (ExecutionConfig.PARALLELISM_DEFAULT == parallelism) {
-                parallelism = defaultParallelism;
-            }
-
-            LOG.info("Creating program plan dump");
-
-            final CustomCommandLine activeCommandLine =
-                    validateAndGetActiveCommandLine(checkNotNull(commandLine));
-
-            final Configuration effectiveConfiguration =
-                    getEffectiveConfiguration(
-                            activeCommandLine,
-                            commandLine,
-                            programOptions,
-                            getJobJarAndDependencies(programOptions));
-
-            program = buildProgram(programOptions, effectiveConfiguration);
-
-            Pipeline pipeline =
-                    PackagedProgramUtils.getPipelineFromProgram(
-                            program, effectiveConfiguration, parallelism, true);
-            String jsonPlan = FlinkPipelineTranslationUtil.translateToJSONExecutionPlan(pipeline);
-
-            if (jsonPlan != null) {
-                System.out.println(
-                        "----------------------- Execution Plan -----------------------");
-                System.out.println(jsonPlan);
-                System.out.println(
-                        "--------------------------------------------------------------");
-            } else {
-                System.out.println("JSON plan could not be generated.");
-            }
-
-            String description = program.getDescription();
-            if (description != null) {
-                System.out.println();
-                System.out.println(description);
-            } else {
-                System.out.println();
-                System.out.println("No description provided.");
-            }
-        } finally {
-            if (program != null) {
-                program.close();
-            }
-        }
-    }
-
-    /**
-     * Executes the list action.
-     *
-     * @param args Command line arguments for the list action.
-     */
-    protected void list(String[] args) throws Exception {
-        LOG.info("Running 'list' command.");
-
-        final Options commandOptions = CliFrontendParser.getListCommandOptions();
-        final CommandLine commandLine = getCommandLine(commandOptions, args, false);
-
-        ListOptions listOptions = new ListOptions(commandLine);
-
-        // evaluate help flag
-        if (listOptions.isPrintHelp()) {
-            CliFrontendParser.printHelpForList(customCommandLines);
-            return;
-        }
-
-        final boolean showRunning;
-        final boolean showScheduled;
-        final boolean showAll;
-
-        // print running and scheduled jobs if not option supplied
-        if (!listOptions.showRunning() && !listOptions.showScheduled() && !listOptions.showAll()) {
-            showRunning = true;
-            showScheduled = true;
-            showAll = false;
-        } else {
-            showRunning = listOptions.showRunning();
-            showScheduled = listOptions.showScheduled();
-            showAll = listOptions.showAll();
-        }
-
-        final CustomCommandLine activeCommandLine = validateAndGetActiveCommandLine(commandLine);
-
-        runClusterAction(
-                activeCommandLine,
-                commandLine,
-                clusterClient -> listJobs(clusterClient, showRunning, showScheduled, showAll));
-    }
-
-    private <ClusterID> void listJobs(
-            ClusterClient<ClusterID> clusterClient,
-            boolean showRunning,
-            boolean showScheduled,
-            boolean showAll)
-            throws FlinkException {
-        Collection<JobStatusMessage> jobDetails;
-        try {
-            CompletableFuture<Collection<JobStatusMessage>> jobDetailsFuture =
-                    clusterClient.listJobs();
-
-            logAndSysout("Waiting for response...");
-            jobDetails = jobDetailsFuture.get();
-
-        } catch (Exception e) {
-            Throwable cause = ExceptionUtils.stripExecutionException(e);
-            throw new FlinkException("Failed to retrieve job list.", cause);
-        }
-
-        LOG.info("Successfully retrieved list of jobs");
-
-        final List<JobStatusMessage> runningJobs = new ArrayList<>();
-        final List<JobStatusMessage> scheduledJobs = new ArrayList<>();
-        final List<JobStatusMessage> terminatedJobs = new ArrayList<>();
-        jobDetails.forEach(
-                details -> {
-                    if (details.getJobState() == JobStatus.CREATED
-                            || details.getJobState() == JobStatus.INITIALIZING) {
-                        scheduledJobs.add(details);
-                    } else if (!details.getJobState().isGloballyTerminalState()) {
-                        runningJobs.add(details);
-                    } else {
-                        terminatedJobs.add(details);
-                    }
-                });
-
-        if (showRunning || showAll) {
-            if (runningJobs.size() == 0) {
-                System.out.println("No running jobs.");
-            } else {
-                System.out.println(
-                        "------------------ Running/Restarting Jobs -------------------");
-                printJobStatusMessages(runningJobs);
-                System.out.println(
-                        "--------------------------------------------------------------");
-            }
-        }
-        if (showScheduled || showAll) {
-            if (scheduledJobs.size() == 0) {
-                System.out.println("No scheduled jobs.");
-            } else {
-                System.out.println(
-                        "----------------------- Scheduled Jobs -----------------------");
-                printJobStatusMessages(scheduledJobs);
-                System.out.println(
-                        "--------------------------------------------------------------");
-            }
-        }
-        if (showAll) {
-            if (terminatedJobs.size() != 0) {
-                System.out.println(
-                        "---------------------- Terminated Jobs -----------------------");
-                printJobStatusMessages(terminatedJobs);
-                System.out.println(
-                        "--------------------------------------------------------------");
-            }
-        }
-    }
-
-    private static void printJobStatusMessages(List<JobStatusMessage> jobs) {
-        SimpleDateFormat dateFormat = new SimpleDateFormat("dd.MM.yyyy HH:mm:ss");
-        Comparator<JobStatusMessage> startTimeComparator =
-                (o1, o2) -> (int) (o1.getStartTime() - o2.getStartTime());
-        Comparator<Map.Entry<JobStatus, List<JobStatusMessage>>> statusComparator =
-                (o1, o2) ->
-                        String.CASE_INSENSITIVE_ORDER.compare(
-                                o1.getKey().toString(), o2.getKey().toString());
-
-        Map<JobStatus, List<JobStatusMessage>> jobsByState =
-                jobs.stream().collect(Collectors.groupingBy(JobStatusMessage::getJobState));
-        jobsByState.entrySet().stream()
-                .sorted(statusComparator)
-                .map(Map.Entry::getValue)
-                .flatMap(List::stream)
-                .sorted(startTimeComparator)
-                .forEachOrdered(
-                        job ->
-                                System.out.println(
-                                        dateFormat.format(new Date(job.getStartTime()))
-                                                + " : "
-                                                + job.getJobId()
-                                                + " : "
-                                                + job.getJobName()
-                                                + " ("
-                                                + job.getJobState()
-                                                + ")"));
-    }
-
-    /**
-     * Executes the STOP action.
-     *
-     * @param args Command line arguments for the stop action.
-     */
-    protected void stop(String[] args) throws Exception {
-        LOG.info("Running 'stop-with-savepoint' command.");
-
-        final Options commandOptions = CliFrontendParser.getStopCommandOptions();
-        final CommandLine commandLine = getCommandLine(commandOptions, args, false);
-
-        final StopOptions stopOptions = new StopOptions(commandLine);
-        if (stopOptions.isPrintHelp()) {
-            CliFrontendParser.printHelpForStop(customCommandLines);
-            return;
-        }
-
-        final String[] cleanedArgs = stopOptions.getArgs();
-
-        final String targetDirectory =
-                stopOptions.hasSavepointFlag() && cleanedArgs.length > 0
-                        ? stopOptions.getTargetDirectory()
-                        : null; // the default savepoint location is going to be used in this case.
-
-        final JobID jobId =
-                cleanedArgs.length != 0
-                        ? parseJobId(cleanedArgs[0])
-                        : parseJobId(stopOptions.getTargetDirectory());
-
-        final boolean advanceToEndOfEventTime = stopOptions.shouldAdvanceToEndOfEventTime();
-
-        logAndSysout(
-                (advanceToEndOfEventTime ? "Draining job " : "Suspending job ")
-                        + "\""
-                        + jobId
-                        + "\" with a savepoint.");
-
-        final CustomCommandLine activeCommandLine = validateAndGetActiveCommandLine(commandLine);
-        runClusterAction(
-                activeCommandLine,
-                commandLine,
-                clusterClient -> {
-                    final String savepointPath;
-                    try {
-                        savepointPath =
-                                clusterClient
-                                        .stopWithSavepoint(
-                                                jobId, advanceToEndOfEventTime, targetDirectory)
-                                        .get(clientTimeout.toMillis(), TimeUnit.MILLISECONDS);
-                    } catch (Exception e) {
-                        throw new FlinkException(
-                                "Could not stop with a savepoint job \"" + jobId + "\".", e);
-                    }
-                    logAndSysout("Savepoint completed. Path: " + savepointPath);
-                });
-    }
-
-    /**
-     * Executes the CANCEL action.
-     *
-     * @param args Command line arguments for the cancel action.
-     */
-    protected void cancel(String[] args) throws Exception {
-        LOG.info("Running 'cancel' command.");
-
-        final Options commandOptions = CliFrontendParser.getCancelCommandOptions();
-        final CommandLine commandLine = getCommandLine(commandOptions, args, false);
-
-        CancelOptions cancelOptions = new CancelOptions(commandLine);
-
-        // evaluate help flag
-        if (cancelOptions.isPrintHelp()) {
-            CliFrontendParser.printHelpForCancel(customCommandLines);
-            return;
-        }
-
-        final CustomCommandLine activeCommandLine = validateAndGetActiveCommandLine(commandLine);
-
-        final String[] cleanedArgs = cancelOptions.getArgs();
-
-        if (cancelOptions.isWithSavepoint()) {
-
-            logAndSysout(
-                    "DEPRECATION WARNING: Cancelling a job with savepoint is deprecated. Use \"stop\" instead.");
-
-            final JobID jobId;
-            final String targetDirectory;
-
-            if (cleanedArgs.length > 0) {
-                jobId = parseJobId(cleanedArgs[0]);
-                targetDirectory = cancelOptions.getSavepointTargetDirectory();
-            } else {
-                jobId = parseJobId(cancelOptions.getSavepointTargetDirectory());
-                targetDirectory = null;
-            }
-
-            if (targetDirectory == null) {
-                logAndSysout(
-                        "Cancelling job "
-                                + jobId
-                                + " with savepoint to default savepoint directory.");
-            } else {
-                logAndSysout(
-                        "Cancelling job " + jobId + " with savepoint to " + targetDirectory + '.');
-            }
-
-            runClusterAction(
-                    activeCommandLine,
-                    commandLine,
-                    clusterClient -> {
-                        final String savepointPath;
-                        try {
-                            savepointPath =
-                                    clusterClient
-                                            .cancelWithSavepoint(jobId, targetDirectory)
-                                            .get(clientTimeout.toMillis(), TimeUnit.MILLISECONDS);
-                        } catch (Exception e) {
-                            throw new FlinkException("Could not cancel job " + jobId + '.', e);
-                        }
-                        logAndSysout(
-                                "Cancelled job "
-                                        + jobId
-                                        + ". Savepoint stored in "
-                                        + savepointPath
-                                        + '.');
-                    });
-        } else {
-            final JobID jobId;
-
-            if (cleanedArgs.length > 0) {
-                jobId = parseJobId(cleanedArgs[0]);
-            } else {
-                throw new CliArgsException("Missing JobID. Specify a JobID to cancel a job.");
-            }
-
-            logAndSysout("Cancelling job " + jobId + '.');
-
-            runClusterAction(
-                    activeCommandLine,
-                    commandLine,
-                    clusterClient -> {
-                        try {
-                            clusterClient
-                                    .cancel(jobId)
-                                    .get(clientTimeout.toMillis(), TimeUnit.MILLISECONDS);
-                        } catch (Exception e) {
-                            throw new FlinkException("Could not cancel job " + jobId + '.', e);
-                        }
-                    });
-
-            logAndSysout("Cancelled job " + jobId + '.');
-        }
-    }
-
-    public CommandLine getCommandLine(
-            final Options commandOptions, final String[] args, final boolean stopAtNonOptions)
-            throws CliArgsException {
-        final Options commandLineOptions =
-                CliFrontendParser.mergeOptions(commandOptions, customCommandLineOptions);
-        return CliFrontendParser.parse(commandLineOptions, args, stopAtNonOptions);
-    }
-
-    /**
-     * Executes the SAVEPOINT action.
-     *
-     * @param args Command line arguments for the savepoint action.
-     */
-    protected void savepoint(String[] args) throws Exception {
-        LOG.info("Running 'savepoint' command.");
-
-        final Options commandOptions = CliFrontendParser.getSavepointCommandOptions();
-
-        final Options commandLineOptions =
-                CliFrontendParser.mergeOptions(commandOptions, customCommandLineOptions);
-
-        final CommandLine commandLine = CliFrontendParser.parse(commandLineOptions, args, false);
-
-        final SavepointOptions savepointOptions = new SavepointOptions(commandLine);
-
-        // evaluate help flag
-        if (savepointOptions.isPrintHelp()) {
-            CliFrontendParser.printHelpForSavepoint(customCommandLines);
-            return;
-        }
-
-        final CustomCommandLine activeCommandLine = validateAndGetActiveCommandLine(commandLine);
-
-        if (savepointOptions.isDispose()) {
-            runClusterAction(
-                    activeCommandLine,
-                    commandLine,
-                    clusterClient ->
-                            disposeSavepoint(clusterClient, savepointOptions.getSavepointPath()));
-        } else {
-            String[] cleanedArgs = savepointOptions.getArgs();
-
-            final JobID jobId;
-
-            if (cleanedArgs.length >= 1) {
-                String jobIdString = cleanedArgs[0];
-
-                jobId = parseJobId(jobIdString);
-            } else {
-                throw new CliArgsException(
-                        "Missing JobID. " + "Specify a Job ID to trigger a savepoint.");
-            }
-
-            final String savepointDirectory;
-            if (cleanedArgs.length >= 2) {
-                savepointDirectory = cleanedArgs[1];
-            } else {
-                savepointDirectory = null;
-            }
-
-            // Print superfluous arguments
-            if (cleanedArgs.length >= 3) {
-                logAndSysout(
-                        "Provided more arguments than required. Ignoring not needed arguments.");
-            }
-
-            runClusterAction(
-                    activeCommandLine,
-                    commandLine,
-                    clusterClient -> triggerSavepoint(clusterClient, jobId, savepointDirectory));
-        }
-    }
-
-    /** Sends a SavepointTriggerMessage to the job manager. */
-    private void triggerSavepoint(
-            ClusterClient<?> clusterClient, JobID jobId, String savepointDirectory)
-            throws FlinkException {
-        logAndSysout("Triggering savepoint for job " + jobId + '.');
-
-        CompletableFuture<String> savepointPathFuture =
-                clusterClient.triggerSavepoint(jobId, savepointDirectory);
-
-        logAndSysout("Waiting for response...");
-
-        try {
-            final String savepointPath =
-                    savepointPathFuture.get(clientTimeout.toMillis(), TimeUnit.MILLISECONDS);
-
-            logAndSysout("Savepoint completed. Path: " + savepointPath);
-            logAndSysout("You can resume your program from this savepoint with the run command.");
-        } catch (Exception e) {
-            Throwable cause = ExceptionUtils.stripExecutionException(e);
-            throw new FlinkException(
-                    "Triggering a savepoint for the job " + jobId + " failed.", cause);
-        }
-    }
-
-    /** Sends a SavepointDisposalRequest to the job manager. */
-    private void disposeSavepoint(ClusterClient<?> clusterClient, String savepointPath)
-            throws FlinkException {
-        checkNotNull(
-                savepointPath,
-                "Missing required argument: savepoint path. "
-                        + "Usage: bin/flink savepoint -d <savepoint-path>");
-
-        logAndSysout("Disposing savepoint '" + savepointPath + "'.");
-
-        final CompletableFuture<Acknowledge> disposeFuture =
-                clusterClient.disposeSavepoint(savepointPath);
-
-        logAndSysout("Waiting for response...");
-
-        try {
-            disposeFuture.get(clientTimeout.toMillis(), TimeUnit.MILLISECONDS);
-        } catch (Exception e) {
-            throw new FlinkException("Disposing the savepoint '" + savepointPath + "' failed.", e);
-        }
-
-        logAndSysout("Savepoint '" + savepointPath + "' disposed.");
-    }
-
-    // --------------------------------------------------------------------------------------------
-    //  Interaction with programs and JobManager
-    // --------------------------------------------------------------------------------------------
-
-    protected void executeProgram(final Configuration configuration, final PackagedProgram program)
-            throws ProgramInvocationException {
-        ClientUtils.executeProgram(
-                new DefaultExecutorServiceLoader(), configuration, program, false, false);
-    }
-
-    /**
-     * Creates a Packaged program from the given command line options.
-     *
-     * @return A PackagedProgram (upon success)
-     */
-    PackagedProgram buildProgram(final ProgramOptions runOptions)
-            throws FileNotFoundException, ProgramInvocationException, CliArgsException {
-        return buildProgram(runOptions, configuration);
-    }
-
-    /**
-     * Creates a Packaged program from the given command line options and the
-     * effectiveConfiguration.
-     *
-     * @return A PackagedProgram (upon success)
-     */
-    PackagedProgram buildProgram(final ProgramOptions runOptions, final Configuration configuration)
-            throws FileNotFoundException, ProgramInvocationException, CliArgsException {
-        runOptions.validate();
-
-        String[] programArgs = runOptions.getProgramArgs();
-        String jarFilePath = runOptions.getJarFilePath();
-        List<URL> classpaths = runOptions.getClasspaths();
-
-        // Get assembler class
-        String entryPointClass = runOptions.getEntryPointClassName();
-        File jarFile = jarFilePath != null ? getJarFile(jarFilePath) : null;
-
-        return PackagedProgram.newBuilder()
-                .setJarFile(jarFile)
-                .setUserClassPaths(classpaths)
-                .setEntryPointClassName(entryPointClass)
-                .setConfiguration(configuration)
-                .setSavepointRestoreSettings(runOptions.getSavepointRestoreSettings())
-                .setArguments(programArgs)
-                .build();
-    }
-
-    /**
-     * Gets the JAR file from the path.
-     *
-     * @param jarFilePath The path of JAR file
-     * @return The JAR file
-     * @throws FileNotFoundException The JAR file does not exist.
-     */
-    private File getJarFile(String jarFilePath) throws FileNotFoundException {
-        File jarFile = new File(jarFilePath);
-        // Check if JAR file exists
-        if (!jarFile.exists()) {
-            throw new FileNotFoundException("JAR file does not exist: " + jarFile);
-        } else if (!jarFile.isFile()) {
-            throw new FileNotFoundException("JAR file is not a file: " + jarFile);
-        }
-        return jarFile;
-    }
-
-    // --------------------------------------------------------------------------------------------
-    //  Logging and Exception Handling
-    // --------------------------------------------------------------------------------------------
-
-    /**
-     * Displays an exception message for incorrect command line arguments.
-     *
-     * @param e The exception to display.
-     * @return The return code for the process.
-     */
-    private static int handleArgException(CliArgsException e) {
-        LOG.error("Invalid command line arguments.", e);
-
-        System.out.println(e.getMessage());
-        System.out.println();
-        System.out.println("Use the help option (-h or --help) to get help on the command.");
-        return 1;
-    }
-
-    /**
-     * Displays an optional exception message for incorrect program parametrization.
-     *
-     * @param e The exception to display.
-     * @return The return code for the process.
-     */
-    private static int handleParametrizationException(ProgramParametrizationException e) {
-        LOG.error("Program has not been parametrized properly.", e);
-        System.err.println(e.getMessage());
-        return 1;
-    }
-
-    /**
-     * Displays a message for a program without a job to execute.
-     *
-     * @return The return code for the process.
-     */
-    private static int handleMissingJobException() {
-        System.err.println();
-        System.err.println(
-                "The program didn't contain a Flink job. "
-                        + "Perhaps you forgot to call execute() on the execution environment.");
-        return 1;
-    }
-
-    /**
-     * Displays an exception message.
-     *
-     * @param t The exception to display.
-     * @return The return code for the process.
-     */
-    private static int handleError(Throwable t) {
-        LOG.error("Error while running the command.", t);
-
-        System.err.println();
-        System.err.println("------------------------------------------------------------");
-        System.err.println(" The program finished with the following exception:");
-        System.err.println();
-
-        if (t.getCause() instanceof InvalidProgramException) {
-            System.err.println(t.getCause().getMessage());
-            StackTraceElement[] trace = t.getCause().getStackTrace();
-            for (StackTraceElement ele : trace) {
-                System.err.println("\t" + ele);
-                if (ele.getMethodName().equals("main")) {
-                    break;
-                }
-            }
-        } else {
-            t.printStackTrace();
-        }
-        return 1;
-    }
-
-    private static void logAndSysout(String message) {
-        LOG.info(message);
-        System.out.println(message);
-    }
-
-    // --------------------------------------------------------------------------------------------
-    //  Internal methods
-    // --------------------------------------------------------------------------------------------
-
-    private JobID parseJobId(String jobIdString) throws CliArgsException {
-        if (jobIdString == null) {
-            throw new CliArgsException("Missing JobId");
-        }
-
-        final JobID jobId;
-        try {
-            jobId = JobID.fromHexString(jobIdString);
-        } catch (IllegalArgumentException e) {
-            throw new CliArgsException(e.getMessage());
-        }
-        return jobId;
-    }
-
-    /**
-     * Retrieves the {@link ClusterClient} from the given {@link CustomCommandLine} and runs the
-     * given {@link ClusterAction} against it.
-     *
-     * @param activeCommandLine to create the {@link ClusterDescriptor} from
-     * @param commandLine containing the parsed command line options
-     * @param clusterAction the cluster action to run against the retrieved {@link ClusterClient}.
-     * @param <ClusterID> type of the cluster id
-     * @throws FlinkException if something goes wrong
-     */
-    private <ClusterID> void runClusterAction(
-            CustomCommandLine activeCommandLine,
-            CommandLine commandLine,
-            ClusterAction<ClusterID> clusterAction)
-            throws FlinkException {
-        final Configuration effectiveConfiguration =
-                getEffectiveConfiguration(activeCommandLine, commandLine);
-        LOG.debug(
-                "Effective configuration after Flink conf, and custom commandline: {}",
-                effectiveConfiguration);
-
-        final ClusterClientFactory<ClusterID> clusterClientFactory =
-                clusterClientServiceLoader.getClusterClientFactory(effectiveConfiguration);
-
-        final ClusterID clusterId = clusterClientFactory.getClusterId(effectiveConfiguration);
-        if (clusterId == null) {
-            throw new FlinkException(
-                    "No cluster id was specified. Please specify a cluster to which you would like to connect.");
-        }
-
-        try (final ClusterDescriptor<ClusterID> clusterDescriptor =
-                clusterClientFactory.createClusterDescriptor(effectiveConfiguration)) {
-            try (final ClusterClient<ClusterID> clusterClient =
-                    clusterDescriptor.retrieve(clusterId).getClusterClient()) {
-                clusterAction.runAction(clusterClient);
-            }
-        }
-    }
-
-    /**
-     * Internal interface to encapsulate cluster actions which are executed via the {@link
-     * ClusterClient}.
-     *
-     * @param <ClusterID> type of the cluster id
-     */
-    @FunctionalInterface
-    private interface ClusterAction<ClusterID> {
-
-        /**
-         * Run the cluster action with the given {@link ClusterClient}.
-         *
-         * @param clusterClient to run the cluster action against
-         * @throws FlinkException if something goes wrong
-         */
-        void runAction(ClusterClient<ClusterID> clusterClient) throws FlinkException;
-    }
-
-    // --------------------------------------------------------------------------------------------
-    //  Entry point for executable
-    // --------------------------------------------------------------------------------------------
-
-    /**
-     * Parses the command line arguments and starts the requested action.
-     *
-     * @param args command line arguments of the client.
-     * @return The return code of the program
-     */
-    public int parseAndRun(String[] args) {
-
-        // check for action
-        if (args.length < 1) {
-            CliFrontendParser.printHelp(customCommandLines);
-            System.out.println("Please specify an action.");
-            return 1;
-        }
-
-        // get action
-        String action = args[0];
-
-        // remove action from parameters
-        final String[] params = Arrays.copyOfRange(args, 1, args.length);
-
-        try {
-            // do action
-            switch (action) {
-                case ACTION_RUN:
-                    run(params);
-                    return 0;
-                case ACTION_RUN_APPLICATION:
-                    runApplication(params);
-                    return 0;
-                case ACTION_LIST:
-                    list(params);
-                    return 0;
-                case ACTION_INFO:
-                    info(params);
-                    return 0;
-                case ACTION_CANCEL:
-                    cancel(params);
-                    return 0;
-                case ACTION_STOP:
-                    stop(params);
-                    return 0;
-                case ACTION_SAVEPOINT:
-                    savepoint(params);
-                    return 0;
-                case "-h":
-                case "--help":
-                    CliFrontendParser.printHelp(customCommandLines);
-                    return 0;
-                case "-v":
-                case "--version":
-                    String version = EnvironmentInformation.getVersion();
-                    String commitID = EnvironmentInformation.getRevisionInformation().commitId;
-                    System.out.print("Version: " + version);
-                    System.out.println(
-                            commitID.equals(EnvironmentInformation.UNKNOWN)
-                                    ? ""
-                                    : ", Commit ID: " + commitID);
-                    return 0;
-                default:
-                    System.out.printf("\"%s\" is not a valid action.\n", action);
-                    System.out.println();
-                    System.out.println(
-                            "Valid actions are \"run\", \"run-application\", \"list\", \"info\", \"savepoint\", \"stop\", or \"cancel\".");
-                    System.out.println();
-                    System.out.println(
-                            "Specify the version option (-v or --version) to print Flink version.");
-                    System.out.println();
-                    System.out.println(
-                            "Specify the help option (-h or --help) to get help on the command.");
-                    return 1;
-            }
-        } catch (CliArgsException ce) {
-            return handleArgException(ce);
-        } catch (ProgramParametrizationException ppe) {
-            return handleParametrizationException(ppe);
-        } catch (ProgramMissingJobException pmje) {
-            return handleMissingJobException();
-        } catch (Exception e) {
-            return handleError(e);
-        }
-    }
-
-    /** Submits the job based on the arguments. */
-    public static void main(final String[] args) {
-        EnvironmentInformation.logEnvironmentInfo(LOG, "Command Line Client", args);
-
-        // 1. find the configuration directory
-        final String configurationDirectory = getConfigurationDirectoryFromEnv();
-
-        // 2. load the global configuration
-        final Configuration configuration =
-                GlobalConfiguration.loadConfiguration(configurationDirectory);
-
-        // 3. load the custom command lines
-        final List<CustomCommandLine> customCommandLines =
-                loadCustomCommandLines(configuration, configurationDirectory);
-
-        try {
-            final CliFrontend cli = new CliFrontend(configuration, customCommandLines);
-
-            SecurityUtils.install(new SecurityConfiguration(cli.configuration));
-            int retCode =
-                    SecurityUtils.getInstalledContext().runSecured(() -> cli.parseAndRun(args));
-            System.exit(retCode);
-        } catch (Throwable t) {
-            final Throwable strippedThrowable =
-                    ExceptionUtils.stripException(t, UndeclaredThrowableException.class);
-            LOG.error("Fatal error while running command line interface.", strippedThrowable);
-            strippedThrowable.printStackTrace();
-            System.exit(31);
-        }
-    }
-
-    // --------------------------------------------------------------------------------------------
-    //  Miscellaneous Utilities
-    // --------------------------------------------------------------------------------------------
-
-    public static String getConfigurationDirectoryFromEnv() {
-        String location = System.getenv(ConfigConstants.ENV_FLINK_CONF_DIR);
-
-        if (location != null) {
-            if (new File(location).exists()) {
-                return location;
-            } else {
-                throw new RuntimeException(
-                        "The configuration directory '"
-                                + location
-                                + "', specified in the '"
-                                + ConfigConstants.ENV_FLINK_CONF_DIR
-                                + "' environment variable, does not exist.");
-            }
-        } else if (new File(CONFIG_DIRECTORY_FALLBACK_1).exists()) {
-            location = CONFIG_DIRECTORY_FALLBACK_1;
-        } else if (new File(CONFIG_DIRECTORY_FALLBACK_2).exists()) {
-            location = CONFIG_DIRECTORY_FALLBACK_2;
-        } else {
-            throw new RuntimeException(
-                    "The configuration directory was not specified. "
-                            + "Please specify the directory containing the configuration file through the '"
-                            + ConfigConstants.ENV_FLINK_CONF_DIR
-                            + "' environment variable.");
-        }
-        return location;
-    }
-
-    /**
-     * Writes the given job manager address to the associated configuration object.
-     *
-     * @param address Address to write to the configuration
-     * @param config The configuration to write to
-     */
-    static void setJobManagerAddressInConfig(Configuration config, InetSocketAddress address) {
-        config.setString(JobManagerOptions.ADDRESS, address.getHostString());
-        config.setInteger(JobManagerOptions.PORT, address.getPort());
-        config.setString(RestOptions.ADDRESS, address.getHostString());
-        config.setInteger(RestOptions.PORT, address.getPort());
-    }
-
-    public static List<CustomCommandLine> loadCustomCommandLines(
-            Configuration configuration, String configurationDirectory) {
-        List<CustomCommandLine> customCommandLines = new ArrayList<>();
-        customCommandLines.add(new GenericCLI(configuration, configurationDirectory));
-
-        //	Command line interface of the YARN session, with a special initialization here
-        //	to prefix all options with y/yarn.
-        final String flinkYarnSessionCLI = "org.apache.flink.yarn.cli.FlinkYarnSessionCli";
-        try {
-            customCommandLines.add(
-                    loadCustomCommandLine(
-                            flinkYarnSessionCLI,
-                            configuration,
-                            configurationDirectory,
-                            "y",
-                            "yarn"));
-        } catch (NoClassDefFoundError | Exception e) {
-            final String errorYarnSessionCLI = "org.apache.flink.yarn.cli.FallbackYarnSessionCli";
-            try {
-                LOG.info("Loading FallbackYarnSessionCli");
-                customCommandLines.add(loadCustomCommandLine(errorYarnSessionCLI, configuration));
-            } catch (Exception exception) {
-                LOG.warn("Could not load CLI class {}.", flinkYarnSessionCLI, e);
-            }
-        }
-
-        //	Tips: DefaultCLI must be added at last, because getActiveCustomCommandLine(..) will get
-        // the
-        //	      active CustomCommandLine in order and DefaultCLI isActive always return true.
-        customCommandLines.add(new DefaultCLI());
-
-        return customCommandLines;
-    }
-
-    // --------------------------------------------------------------------------------------------
-    //  Custom command-line
-    // --------------------------------------------------------------------------------------------
-
-    /**
-     * Gets the custom command-line for the arguments.
-     *
-     * @param commandLine The input to the command-line.
-     * @return custom command-line which is active (may only be one at a time)
-     */
-    public CustomCommandLine validateAndGetActiveCommandLine(CommandLine commandLine) {
-        LOG.debug("Custom commandlines: {}", customCommandLines);
-        for (CustomCommandLine cli : customCommandLines) {
-            LOG.debug(
-                    "Checking custom commandline {}, isActive: {}", cli, cli.isActive(commandLine));
-            if (cli.isActive(commandLine)) {
-                return cli;
-            }
-        }
-        throw new IllegalStateException("No valid command-line found.");
-    }
-
-    /**
-     * Loads a class from the classpath that implements the CustomCommandLine interface.
-     *
-     * @param className The fully-qualified class name to load.
-     * @param params The constructor parameters
-     */
-    private static CustomCommandLine loadCustomCommandLine(String className, Object... params)
-            throws Exception {
-
-        Class<? extends CustomCommandLine> customCliClass =
-                Class.forName(className).asSubclass(CustomCommandLine.class);
-
-        // construct class types from the parameters
-        Class<?>[] types = new Class<?>[params.length];
-        for (int i = 0; i < params.length; i++) {
-            checkNotNull(params[i], "Parameters for custom command-lines may not be null.");
-            types[i] = params[i].getClass();
-        }
-
-        Constructor<? extends CustomCommandLine> constructor = customCliClass.getConstructor(types);
-
-        return constructor.newInstance(params);
-    }
->>>>>>> release-1.12
-=======
->>>>>>> 8d13643c
 }