package eu.stratosphere.sopremo.testing;

import it.unimi.dsi.fastutil.ints.IntIterator;
import it.unimi.dsi.fastutil.ints.IntSet;

import java.io.FileNotFoundException;
import java.io.IOException;
import java.net.URI;
import java.net.URISyntaxException;
import java.util.ArrayList;
import java.util.Arrays;
import java.util.Collection;
import java.util.Collections;
import java.util.Iterator;
import java.util.List;

import eu.stratosphere.nephele.configuration.Configuration;
import eu.stratosphere.nephele.fs.FSDataInputStream;
import eu.stratosphere.nephele.fs.FileSystem;
import eu.stratosphere.nephele.fs.Path;
import eu.stratosphere.pact.common.contract.Contract;
import eu.stratosphere.pact.common.contract.FileDataSink;
import eu.stratosphere.pact.common.contract.FileDataSource;
import eu.stratosphere.pact.common.plan.PactModule;
import eu.stratosphere.pact.testing.AssertUtil;
import eu.stratosphere.pact.testing.TestPlan;
import eu.stratosphere.pact.testing.TestRecords;
import eu.stratosphere.sopremo.EvaluationContext;
import eu.stratosphere.sopremo.io.JsonParser;
import eu.stratosphere.sopremo.io.Sink;
import eu.stratosphere.sopremo.io.Source;
import eu.stratosphere.sopremo.operator.JsonStream;
import eu.stratosphere.sopremo.operator.Operator;
import eu.stratosphere.sopremo.operator.OperatorNavigator;
import eu.stratosphere.sopremo.operator.SopremoModule;
import eu.stratosphere.sopremo.operator.SopremoPlan;
import eu.stratosphere.sopremo.pact.JsonInputFormat;
import eu.stratosphere.sopremo.pact.RecordToJsonIterator;
import eu.stratosphere.sopremo.pact.SopremoUtil;
import eu.stratosphere.sopremo.serialization.Schema;
import eu.stratosphere.sopremo.type.IJsonNode;
import eu.stratosphere.sopremo.type.JsonUtil;
import eu.stratosphere.util.AbstractIterator;
import eu.stratosphere.util.CollectionUtil;
import eu.stratosphere.util.IteratorUtil;
import eu.stratosphere.util.dag.OneTimeTraverser;

/**
 * The primary resource to test one or more implemented {@link Operator}s. It is created in a unit test and performs the
 * following operations.
 * <ul>
 * <li>Adds {@link MockupSource}s and {@link MockupSink}s if not explicitly specified,
 * <li>locally runs the {@link Operator}s,
 * <li>checks the results against the expectations specified in {@link #getExpectedOutput(int)}, and
 * <li>provides comfortable access to the results with {@link #getActualOutput(int)}. <br>
 * To investigate the execution of the Operators the execution steps can be traced. The typical usage is inside a unit
 * test and might look like one of the following examples. <br>
 * <b>Test complete plan<br>
 * <code><pre>
 * Source source = new Source(...);
 * 
 * Identity projection = new Identity();
 * projection.setInputs(source);
 * 
 * Sink sink = new Sink(...);
 * sink.setInputs(projection);
 * 
 * SopremoTestPlan testPlan = new SopremoTestPlan(sink);
 * testPlan.run();
 * </pre></code> <b>SopremoTestPlan with MockupSource and MockupSink<br>
 * <code><pre>
 * Identity identity = new Identity();
 * SopremoTestPlan testPlan = new SopremoTestPlan(identity);
 * testPlan.getInput(0).
 * 	addValue(value1).
 * 	addValue(value2);
 * testPlan.getExpectedOutput(0).
 * 	addValue(value1).
 * 	addValue(value2);
 * testPlan.run();
 * </pre></code>
 */
public class SopremoTestPlan {
	private Input[] inputs;

	private ActualOutput[] actualOutputs;

	private ExpectedOutput[] expectedOutputs;

	private transient TestPlan testPlan;

	private int degreeOfParallelism = -1;

	private final EvaluationContext evaluationContext = new EvaluationContext();

	private boolean trace;

	/**
	 * Initializes a SopremoTestPlan with the given number of in/outputs. All inputs are initialized with {@link Input}s
	 * and all expected/actual outputs are initialized with {@link ExpectedOutput}s/{@link ActualOutput}s.
	 * 
	 * @param numInputs
	 *        the number of inputs that should be initialized
	 * @param numOutputs
	 *        the number of outputs that should be initialized
	 */
	public SopremoTestPlan(final int numInputs, final int numOutputs) {
		this.initInputsAndOutputs(numInputs, numOutputs);
	}

	/**
	 * Initializes a SopremoTestPlan with the given {@link Operator}s. For each Operator that has no source or no sink,
	 * {@link MockupSource}s and {@link MockupSink}s are automatically set.
	 * 
	 * @param sinks
	 *        the Operators that should be executed
	 */
	public SopremoTestPlan(final Operator<?>... sinks) {
		final List<JsonStream> unconnectedOutputs = new ArrayList<JsonStream>();
		final List<Operator<?>> unconnectedInputs = new ArrayList<Operator<?>>();
		for (final Operator<?> operator : sinks) {
			unconnectedOutputs.addAll(operator.getOutputs());
			if (operator instanceof Sink)
				unconnectedOutputs.add(operator);
		}

		for (final Operator<?> operator : OneTimeTraverser.INSTANCE
			.getReachableNodes(sinks, OperatorNavigator.INSTANCE))
			if (operator instanceof Source)
				unconnectedInputs.add(operator);
			else
				for (final JsonStream input : operator.getInputs())
					if (input == null)
						unconnectedInputs.add(operator);

		this.inputs = new Input[unconnectedInputs.size()];
		for (int index = 0; index < this.inputs.length; index++) {
			this.inputs[index] = new Input(this, index);
			final Operator<?> unconnectedNode = unconnectedInputs.get(index);
			if (unconnectedNode instanceof Source)
				this.setInputOperator(index, (Source) unconnectedNode);
			else {
				final List<JsonStream> missingInputs = new ArrayList<JsonStream>(
						unconnectedNode.getInputs());
				for (int missingIndex = 0; missingIndex < missingInputs.size(); missingIndex++)
					if (missingInputs.get(missingIndex) == null) {
						missingInputs.set(missingIndex, this.inputs[index]
								.getOperator().getOutput(0));
						break;
					}
				unconnectedNode.setInputs(missingInputs);
			}
		}
		this.actualOutputs = new ActualOutput[unconnectedOutputs.size()];
		this.expectedOutputs = new ExpectedOutput[unconnectedOutputs.size()];
		for (int index = 0; index < this.actualOutputs.length; index++) {
			this.actualOutputs[index] = new ActualOutput(index);
			if (unconnectedOutputs.get(index) instanceof Sink)
				this.actualOutputs[index].setOperator((Sink) unconnectedOutputs
						.get(index));
			else
<<<<<<< HEAD
				this.actualOutputs[index].getOperator().setInput(0,
						unconnectedOutputs.get(index));
			this.expectedOutputs[index] = new ExpectedOutput(index);
=======
				this.actualOutputs[index].getOperator().setInput(0, unconnectedOutputs.get(index));
			this.expectedOutputs[index] = new ExpectedOutput(this, index);
>>>>>>> e4d1ca29
		}
	}

	/**
	 * If called, the execution of the Operators will be traced by {@link SopremoUtil}.
	 */
	public void trace() {
		this.trace = true;
	}

	@Override
	public boolean equals(final Object obj) {
		if (this == obj)
			return true;
		if (obj == null)
			return false;
		if (this.getClass() != obj.getClass())
			return false;
		final SopremoTestPlan other = (SopremoTestPlan) obj;
		return Arrays.equals(this.inputs, other.inputs)
				&& Arrays.equals(this.expectedOutputs, other.expectedOutputs)
				&& Arrays.equals(this.actualOutputs, other.actualOutputs);
	}

	/**
	 * Returns the output of the operator that is associated with the given index. The return value is only meaningful
	 * after a {@link #run()}.
	 * 
	 * @param index
	 *        the index of the operator
	 * @return the output of the execution of the specified operator
	 */
	public ActualOutput getActualOutput(final int index) {
		return this.actualOutputs[index];
	}

	/**
	 * Returns the output of the operator that is associated with the given {@link JsonStream}. The return value is only
	 * meaningful
	 * after a {@link #run()}. Should no operator have an association with the given stream: null will be returned.
	 * 
	 * @param stream
	 *        the stream
	 * @return the output of the execution of the specified operator
	 */
	public ActualOutput getActualOutputForStream(final JsonStream stream) {
		for (final ActualOutput output : this.actualOutputs)
			if (output.getOperator().getInput(0) == stream.getSource())
				return output;
		return null;
	}

	/**
<<<<<<< HEAD
	 * Returns the degree of parallelism.
	 * 
	 * @return the degree of parallelism
	 */
	public int getDegreeOfParallelism() {
		return this.degreeOfParallelism;
	}

	/**
	 * Sets the degree of parallelism to the specified value.
	 * 
	 * @param degreeOfParallelism
	 *            the degree of parallelism to set
	 */
	public void setDegreeOfParallelism(final int degreeOfParallelism) {
		this.degreeOfParallelism = degreeOfParallelism;
	}

=======
	 * Returns the {@link EvaluationContext} of this plan.
	 * 
	 * @return the context
	 */
>>>>>>> e4d1ca29
	public EvaluationContext getEvaluationContext() {
		return this.evaluationContext;
	}

	/**
	 * Returns the expected output of the operator that is associated with the given index.
	 * 
	 * @param index
	 *        the index of the operator
	 * @return the expected output
	 */
	public ExpectedOutput getExpectedOutput(final int index) {
		return this.expectedOutputs[index];
	}

	/**
	 * Returns the expected output of the operator that is associated with the given {@link JsonStream}.
	 * 
	 * @param stream
	 *        the stream
	 * @return the expected output
	 */
	public ExpectedOutput getExpectedOutputForStream(final JsonStream stream) {
		return this.expectedOutputs[this.getActualOutputForStream(stream)
				.getIndex()];
	}

	/**
	 * Returns the input for the given index.
	 * 
	 * @param index
	 *        the index
	 * @return the input at the specified index
	 */
	public Input getInput(final int index) {
		return this.inputs[index];
	}

	/**
	 * Returns the input that is associated with the given stream.
	 * 
	 * @param stream
	 *        the stream
	 * @return the input
	 */
	public Input getInputForStream(final JsonStream stream) {
		for (final Input input : this.inputs)
			if (input.getOperator().getOutput(0) == stream.getSource())
				return input;
		return null;
	}

	/**
	 * Returns the input operator for the given index.
	 * 
	 * @param index
	 *        the index
	 * @return the input operator
	 */
	public Source getInputOperator(final int index) {
		return this.getInput(index).getOperator();
	}

	/**
	 * Returns all input operators for the given range of indices.
	 * 
	 * @param from
	 *        the start index (inclusive)
	 * @param to
	 *        the end index (exclusive)
	 * @return array of the input operators
	 */
	public Source[] getInputOperators(final int from, final int to) {
		final Source[] operators = new Source[to - from];
		for (int index = 0; index < operators.length; index++)
			operators[index] = this.getInputOperator(from + index);
		return operators;
	}

	/**
	 * Returns the output operator for the given index.
	 * 
	 * @param index
	 *        the index
	 * @return the output operator
	 */
	public Sink getOutputOperator(final int index) {
		return this.getActualOutput(index).getOperator();
	}

	/**
	 * Returns alls output operators for the given range of indices.
	 * 
	 * @param from
	 *        the start index (inclusive)
	 * @param to
	 *        the end index (exclusive)
	 * @return array of the output operators
	 */
	public Sink[] getOutputOperators(final int from, final int to) {
		final Sink[] operators = new Sink[to - from];
		for (int index = 0; index < operators.length; index++)
			operators[index] = this.getOutputOperator(from + index);
		return operators;
	}

	@Override
	public int hashCode() {
		final int prime = 31;
		int result = 1;
		result = prime * result + Arrays.hashCode(this.inputs);
		result = prime * result + Arrays.hashCode(this.actualOutputs);
		result = prime * result + Arrays.hashCode(this.expectedOutputs);
		return result;
	}

<<<<<<< HEAD
	protected void initInputsAndOutputs(final int numInputs,
			final int numOutputs) {
=======
	/**
	 * Initializes the given number of in-/outputs.
	 * 
	 * @param numInputs
	 *        the number of inputs
	 * @param numOutputs
	 *        the number of outputs
	 */
	protected void initInputsAndOutputs(final int numInputs, final int numOutputs) {
>>>>>>> e4d1ca29
		this.inputs = new Input[numInputs];
		for (int index = 0; index < numInputs; index++)
			this.inputs[index] = new Input(this, index);
		this.expectedOutputs = new ExpectedOutput[numOutputs];
		for (int index = 0; index < numOutputs; index++)
			this.expectedOutputs[index] = new ExpectedOutput(this, index);
		this.actualOutputs = new ActualOutput[numOutputs];
		for (int index = 0; index < numOutputs; index++)
			this.actualOutputs[index] = new ActualOutput(index);
	}

	/**
	 * Executes all operators. If expected values have been specified, the actual outputs values are
	 * compared to the expected values.
	 */
	public void run() {
		final SopremoPlan sopremoPlan = new SopremoPlan();
		sopremoPlan.setContext(this.evaluationContext);
		sopremoPlan.setSinks(this.getOutputOperators(0,
				this.expectedOutputs.length));
		final Collection<Contract> sinks = sopremoPlan.assemblePact();
		this.testPlan = new TestPlan(sinks);
<<<<<<< HEAD
		if (this.degreeOfParallelism > 0)
			this.testPlan.setDegreeOfParallelism(this.degreeOfParallelism);

		final Schema schema = sopremoPlan.getSchema();
=======
		Schema schema = sopremoPlan.getSchema();
>>>>>>> e4d1ca29
		for (final Input input : this.inputs)
			input.prepare(this.testPlan, schema);
		for (final ExpectedOutput output : this.expectedOutputs)
			output.prepare(this.testPlan, schema);
		if (this.trace)
			SopremoUtil.trace();
		this.testPlan.run();
		if (this.trace)
			SopremoUtil.untrace();
		for (final ActualOutput output : this.actualOutputs)
			output.load(this.testPlan);
	}

	/**
	 * Sets the input operator of the specified index. The operator that is saved at the specified index will be
	 * overwritten.
	 * 
	 * @param index
	 *        the index where the operator should be saved
	 * @param operator
	 *        the new operator
	 */
	public void setInputOperator(final int index, final Source operator) {
		this.inputs[index].setOperator(operator);
	}

	/**
	 * Sets the output operator of the specified index. The operator that is saved at the specified index will be
	 * overwritten.
	 * 
	 * @param index
	 *        the index where the operator should be saved
	 * @param operator
	 *        the new operator
	 */
	public void setOutputOperator(final int index, final Sink operator) {
		this.actualOutputs[index].setOperator(operator);
	}

	@Override
	public String toString() {
		return SopremoModule.valueOf("",
				this.getOutputOperators(0, this.actualOutputs.length))
				.toString();
	}

<<<<<<< HEAD
	public static class ActualOutput extends
			InternalChannel<Sink, ActualOutput> {
=======
	/**
	 * Represents the actual output of a {@link SopremoTestPlan}.
	 */
	public static class ActualOutput extends InternalChannel<Sink, ActualOutput> {
>>>>>>> e4d1ca29
		private TestRecords actualRecords;

		private Schema schema;

		/**
		 * Initializes an ActualOutput with the given index.
		 * 
		 * @param index
		 *        the index that should be used
		 */
		public ActualOutput(final int index) {
			super(new MockupSink(index), index);
		}

<<<<<<< HEAD
		void load(final TestPlan testPlan) {
			this.actualRecords = testPlan.getActualOutput(this.getIndex());

			final FileDataSink sink = testPlan.getSinks().get(this.getIndex());
			this.schema = SopremoUtil.deserialize(sink.getParameters(),
					IOConstants.SCHEMA, Schema.class);
=======
		/**
		 * Loads the actual output values into this ActualOutput.
		 * 
		 * @param testPlan
		 *        the {@link TestPlan} where the actual output values should be loaded from
		 */
		void load(TestPlan testPlan) {
			this.actualRecords = testPlan.getActualOutput(this.getIndex());

			FileDataSink sink = testPlan.getSinks().get(this.getIndex());
			this.schema =
				SopremoUtil.deserialize(sink.getParameters(), SopremoUtil.CONTEXT, EvaluationContext.class).getInputSchema(
					0);
>>>>>>> e4d1ca29
		}

		@Override
		public Iterator<IJsonNode> iterator() {
			if (this.actualRecords == null)
				throw new IllegalStateException(
						"Can only access actual output after a complete test run");
			final RecordToJsonIterator iterator = new RecordToJsonIterator(
					this.schema);
			iterator.setIterator(this.actualRecords.iterator(null));
			return iterator;
		}
	}

<<<<<<< HEAD
	static abstract class ModifiableChannel<O extends Operator<?>, C extends ModifiableChannel<O, C>>
			extends InternalChannel<O, C> implements Iterable<IJsonNode> {

=======
	static abstract class ModifiableChannel<O extends Operator<?>, C extends ModifiableChannel<O, C>> extends
			InternalChannel<O, C> implements Iterable<IJsonNode> {
>>>>>>> e4d1ca29
		private final List<IJsonNode> values = new ArrayList<IJsonNode>();

		private boolean empty = false;

		private SopremoTestPlan testPlan;

		public ModifiableChannel(final SopremoTestPlan testPlan, final O operator, final int index) {
			super(operator, index);
			this.testPlan = testPlan;
		}

		protected EvaluationContext getContext() {
			return this.testPlan.getEvaluationContext();
		}

		@SuppressWarnings("unchecked")
		public C add(final IJsonNode value) {
			this.empty = false;
			this.file = null;
			this.values.add(value);
			return (C) this;
		}

		public void load(final String file) throws IOException {
			try {
<<<<<<< HEAD
				if (!FileSystem.get(new URI(this.file)).exists(
						new Path(this.file)))
					throw new FileNotFoundException();
			} catch (final URISyntaxException e) {
				throw new IllegalArgumentException(String.format(
						"File %s is not a valid URI", file));
=======
				if (!FileSystem.get(new URI(file)).exists(new Path(file)))
					throw new FileNotFoundException();
			} catch (final URISyntaxException e) {
				throw new IllegalArgumentException(String.format(
					"File %s is not a valid URI", file));
>>>>>>> e4d1ca29
			}

			this.empty = false;
			this.values.clear();
			this.file = file;
		}

		public C addObject(final Object... fields) {
			return this.add(JsonUtil.createObjectNode(fields));
		}

		public C addValue(final Object value) {
			return this.add(JsonUtil.createValueNode(value));
		}

		public C addArray(final Object... values) {
			return this.add(JsonUtil.createArrayNode(values));
		}

		void prepare(final TestPlan testPlan, final Schema schema) {
			if (this.operator instanceof MockupSource) {
				final TestRecords testRecords = this.getTestRecords(testPlan,
<<<<<<< HEAD
						schema);
=======
					schema);
>>>>>>> e4d1ca29
				testRecords.setSchema(schema.getPactSchema());
				if (this.isEmpty())
					testRecords.setEmpty();
				else if (this.file != null) {
					Configuration configuration = new Configuration();
					SopremoUtil.serialize(configuration, SopremoUtil.CONTEXT, getContext());
					testRecords.fromFile(JsonInputFormat.class, this.file, configuration);
				}
				else
					for (final IJsonNode node : this.values)
						testRecords.add(schema.jsonToRecord(node, null, null));
			}
		}

		abstract TestRecords getTestRecords(TestPlan testPlan, Schema schema);

		@SuppressWarnings("unchecked")
		public C setEmpty() {
			this.empty = true;
			this.file = null;
			return (C) this;
		}

		/**
		 * Returns the empty.
		 * 
		 * @return the empty
		 */
		public boolean isEmpty() {
			return this.empty;
		}

		@SuppressWarnings("unchecked")
		@Override
		public Iterator<IJsonNode> iterator() {
			if (this.isEmpty())
				return Collections.EMPTY_LIST.iterator();
			if (this.file != null)
				return this.iteratorFromFile(this.file);
			return this.values.iterator();
		}

		protected Iterator<IJsonNode> iteratorFromFile(final String file) {
			try {
				final FSDataInputStream stream = FileSystem.get(new URI(file))
<<<<<<< HEAD
						.open(new Path(file));
=======
					.open(new Path(file));
>>>>>>> e4d1ca29
				final JsonParser parser = new JsonParser(stream);
				return new AbstractIterator<IJsonNode>() {
					/*
					 * (non-Javadoc)
					 * 
					 * @see eu.stratosphere.util.AbstractIterator#loadNext()
					 */
					@Override
					protected IJsonNode loadNext() {
						if (parser.checkEnd())
							return this.noMoreElements();
						try {
							return parser.readValueAsTree();
						} catch (final IOException e) {
							throw new IllegalStateException(String.format(
<<<<<<< HEAD
									"Cannot parse json file %s", file), e);
=======
								"Cannot parse json file %s", file), e);
>>>>>>> e4d1ca29
						}
					}
				};
			} catch (final IOException e) {
				throw new IllegalStateException(String.format(
<<<<<<< HEAD
						"Cannot open json file %s", this.file), e);
=======
					"Cannot open json file %s", this.file), e);
>>>>>>> e4d1ca29
			} catch (final URISyntaxException e) {
				// should definitely not happen, checked in #load
				throw new IllegalStateException();
			}
		}
	}

<<<<<<< HEAD
	static abstract class InternalChannel<O extends Operator<?>, C extends InternalChannel<O, C>>
			implements Iterable<IJsonNode> {

=======
	static abstract class InternalChannel<O extends Operator<?>, C extends InternalChannel<O, C>> implements
			Iterable<IJsonNode> {
>>>>>>> e4d1ca29
		protected String file;

		protected O operator;

		private final int index;

		public InternalChannel(final O operator, final int index) {
			this.operator = operator;
			this.index = index;
		}

		@Override
		public boolean equals(final Object obj) {
			if (this == obj)
				return true;
			if (obj == null)
				return false;
			if (!(obj instanceof InternalChannel))
				return false;
			final InternalChannel<?, ?> other = (InternalChannel<?, ?>) obj;
			return IteratorUtil.equal(this.iterator(), other.iterator());
		}

		public void assertEquals(final ActualOutput expectedValues) {
			AssertUtil.assertIteratorEquals(this.iterator(),
<<<<<<< HEAD
					expectedValues.iterator());
=======
				expectedValues.iterator());
>>>>>>> e4d1ca29
		}

		int getIndex() {
			return this.index;
		}

		O getOperator() {
			return this.operator;
		}

		@Override
		public int hashCode() {
			return IteratorUtil.hashCode(this.iterator());
		}

		void setOperator(final O operator) {
			if (operator == null)
				throw new NullPointerException("operator must not be null");

			this.operator = operator;
		}

		@Override
		public String toString() {
			return IteratorUtil.toString(this.iterator(), 10);
		}
	}

<<<<<<< HEAD
	public static class ExpectedOutput extends
			ModifiableChannel<Source, ExpectedOutput> {
		public ExpectedOutput(final int index) {
			super(new MockupSource(index), index);
=======
	/**
	 * Represents the expected output of a {@link SopremotestPlan}.
	 */
	public static class ExpectedOutput extends ModifiableChannel<Source, ExpectedOutput> {
		
		/**
		 * Initializes an ExpectedOutput with the given index.
		 * 
		 * @param index
		 *        the index
		 */
		public ExpectedOutput(SopremoTestPlan testPlan, final int index) {
			super(testPlan, new MockupSource(index), index);
>>>>>>> e4d1ca29
		}

		/*
		 * (non-Javadoc)
		 * 
		 * @see
		 * eu.stratosphere.sopremo.testing.SopremoTestPlan.ModifiableChannel
		 * #getTestRecords(eu.stratosphere.pact.testing .TestPlan)
		 */
		@Override
		TestRecords getTestRecords(final TestPlan testPlan, final Schema schema) {
			final int sinkIndex = this.findSinkIndex(testPlan);
			return testPlan.getExpectedOutput(sinkIndex, schema.getPactSchema());
		}

		private int findSinkIndex(final TestPlan testPlan) {
			int sinkIndex = -1;
			final List<FileDataSink> sinks = testPlan.getSinks();
			for (int index = 0; index < sinks.size(); index++)
				if (sinks.get(index).getName()
						.equals(this.getOperator().getInputPath())) {
					sinkIndex = index;
					break;
				}
			return sinkIndex == -1 ? this.getIndex() : sinkIndex;
		}

		@Override
		void prepare(final TestPlan testPlan, final Schema schema) {
			super.prepare(testPlan, schema);

			final int sinkIndex = this.findSinkIndex(testPlan);
			if (this.doublePrecision > 0) {
				final IntSet fuzzySlots = CollectionUtil.setRangeFrom(0, schema.getPactSchema().length);
				fuzzySlots.removeAll(schema.getKeyIndices());
				final IntIterator iterator = fuzzySlots.iterator();
				while (iterator.hasNext())
					testPlan.addFuzzyValueSimilarity(testPlan.getSinks().get(sinkIndex), iterator.next(),
						new DoubleNodeSimilarity(this.doublePrecision));
			}
		}

		private double doublePrecision;

		public double getDoublePrecision() {
			return this.doublePrecision;
		}

		public ExpectedOutput setDoublePrecision(final double doublePrecision) {
			this.doublePrecision = doublePrecision;
			return this;
		}
	}

	/**
	 * Represents the input of a {@link SopremoTestPlan}.
	 */
	public static class Input extends ModifiableChannel<Source, Input> {
		
		/**
		 * Initializes an Input with the given index.
		 * 
		 * @param index
		 *        the index
		 */
		public Input(SopremoTestPlan testPlan, final int index) {
			super(testPlan, new MockupSource(index), index);
		}

		/*
		 * (non-Javadoc)
		 * 
		 * @see
		 * eu.stratosphere.sopremo.testing.SopremoTestPlan.ModifiableChannel
		 * #getTestRecords(eu.stratosphere.pact.testing .TestPlan,
		 * eu.stratosphere.sopremo.serialization.Schema)
		 */
		@Override
		TestRecords getTestRecords(final TestPlan testPlan, final Schema schema) {
			int sourceIndex = -1;
			final List<FileDataSource> sources = testPlan.getSources();
			for (int index = 0; index < sources.size(); index++)
				if (sources.get(index).getName()
						.equals(this.getOperator().getInputPath())) {
					sourceIndex = index;
					break;
				}
			return testPlan.getInput(sourceIndex == -1 ? this.getIndex()
					: sourceIndex);
		}

		/*
		 * (non-Javadoc)
		 * 
		 * @see
		 * eu.stratosphere.sopremo.testing.SopremoTestPlan.ModifiableChannel
		 * #iterator()
		 */
		@Override
		public Iterator<IJsonNode> iterator() {
			if (this.operator != null
					&& !(this.operator instanceof MockupSource)) {
				if (this.operator.isAdhoc())
<<<<<<< HEAD
					return JsonUtil.asArray(this.operator.getAdhocValues())
							.iterator();
=======
					return JsonUtil.asArray(this.operator.getAdhocValues(getContext())).iterator();
>>>>>>> e4d1ca29
				return this.iteratorFromFile(this.operator.getInputPath());
			}
			return super.iterator();
		}
	}

	/**
	 * Creates a mocked {@link Sink}. This sink simply writes the received data to a temporary file.
	 */
	public static class MockupSink extends Sink {
		/**
		 * 
		 */
		private static final long serialVersionUID = -8095218927711236381L;

		private final int index;

		/**
		 * Initializes a MockupSink with the given index.
		 * 
		 * @param index
		 *        the index
		 */
		public MockupSink(final int index) {
			super("mockup-output" + index);
			this.index = index;
		}

		@Override
		public PactModule asPactModule(final EvaluationContext context) {
			final PactModule pactModule = new PactModule(this.toString(), 1, 0);
			final FileDataSink contract = TestPlan.createDefaultSink(this
					.getOutputName());
			contract.setInput(pactModule.getInput(0));
			pactModule.addInternalOutput(contract);
<<<<<<< HEAD
			SopremoUtil.serialize(contract.getParameters(), IOConstants.SCHEMA,
					context.getOutputSchema(0));
=======
			SopremoUtil.serialize(contract.getParameters(), SopremoUtil.CONTEXT, context);
>>>>>>> e4d1ca29
			return pactModule;
		}

		@Override
		public boolean equals(final Object obj) {
			if (this == obj)
				return true;
			if (!super.equals(obj))
				return false;
			if (this.getClass() != obj.getClass())
				return false;
			final MockupSink other = (MockupSink) obj;
			return this.index == other.index;
		}

		@Override
		public int hashCode() {
			final int prime = 31;
			int result = super.hashCode();
			result = prime * result + this.index;
			return result;
		}

		@Override
		public String toString() {
			return String.format("MockupSink [%s]", this.index);
		}
	}

	/**
	 * Creates a mocked {@link Source}. This source simply reads the data from a temporary file.
	 */
	public static class MockupSource extends Source {

		/**
		 * 
		 */
		private static final long serialVersionUID = -7149952920902388869L;

		private final int index;

		/**
		 * Initializes a MockupSource with the given.
		 * 
		 * @param index
		 *        the index
		 */
		public MockupSource(final int index) {
			super("mockup-input" + index);
			this.index = index;
		}

		@Override
		public PactModule asPactModule(final EvaluationContext context) {
			final PactModule pactModule = new PactModule(this.toString(), 0, 1);
			final FileDataSource contract = TestPlan.createDefaultSource(this
<<<<<<< HEAD
					.getInputName());
			pactModule.getOutput(0).setInput(contract);
			// pactModule.setInput(0, contract);
			SopremoUtil.serialize(contract.getParameters(), IOConstants.SCHEMA,
					context.getInputSchema(0));
=======
				.getInputPath());
			pactModule.getOutput(0).setInput(contract);
			SopremoUtil.serialize(contract.getParameters(), SopremoUtil.CONTEXT, context);
>>>>>>> e4d1ca29
			return pactModule;
		}

		@Override
		public boolean equals(final Object obj) {
			if (this == obj)
				return true;
			if (!super.equals(obj))
				return false;
			if (this.getClass() != obj.getClass())
				return false;
			final MockupSource other = (MockupSource) obj;
			return this.index == other.index;
		}

		@Override
		public int hashCode() {
			final int prime = 31;
			int result = super.hashCode();
			result = prime * result + this.index;
			return result;
		}

		@Override
		public String toString() {
			return String.format("MockupSource [%s]", this.index);
		}
	}

}<|MERGE_RESOLUTION|>--- conflicted
+++ resolved
@@ -89,8 +89,6 @@
 
 	private transient TestPlan testPlan;
 
-	private int degreeOfParallelism = -1;
-
 	private final EvaluationContext evaluationContext = new EvaluationContext();
 
 	private boolean trace;
@@ -140,12 +138,10 @@
 			if (unconnectedNode instanceof Source)
 				this.setInputOperator(index, (Source) unconnectedNode);
 			else {
-				final List<JsonStream> missingInputs = new ArrayList<JsonStream>(
-						unconnectedNode.getInputs());
+				final List<JsonStream> missingInputs = new ArrayList<JsonStream>(unconnectedNode.getInputs());
 				for (int missingIndex = 0; missingIndex < missingInputs.size(); missingIndex++)
 					if (missingInputs.get(missingIndex) == null) {
-						missingInputs.set(missingIndex, this.inputs[index]
-								.getOperator().getOutput(0));
+						missingInputs.set(missingIndex, this.inputs[index].getOperator().getOutput(0));
 						break;
 					}
 				unconnectedNode.setInputs(missingInputs);
@@ -156,17 +152,10 @@
 		for (int index = 0; index < this.actualOutputs.length; index++) {
 			this.actualOutputs[index] = new ActualOutput(index);
 			if (unconnectedOutputs.get(index) instanceof Sink)
-				this.actualOutputs[index].setOperator((Sink) unconnectedOutputs
-						.get(index));
+				this.actualOutputs[index].setOperator((Sink) unconnectedOutputs.get(index));
 			else
-<<<<<<< HEAD
-				this.actualOutputs[index].getOperator().setInput(0,
-						unconnectedOutputs.get(index));
-			this.expectedOutputs[index] = new ExpectedOutput(index);
-=======
 				this.actualOutputs[index].getOperator().setInput(0, unconnectedOutputs.get(index));
 			this.expectedOutputs[index] = new ExpectedOutput(this, index);
->>>>>>> e4d1ca29
 		}
 	}
 
@@ -186,9 +175,8 @@
 		if (this.getClass() != obj.getClass())
 			return false;
 		final SopremoTestPlan other = (SopremoTestPlan) obj;
-		return Arrays.equals(this.inputs, other.inputs)
-				&& Arrays.equals(this.expectedOutputs, other.expectedOutputs)
-				&& Arrays.equals(this.actualOutputs, other.actualOutputs);
+		return Arrays.equals(this.inputs, other.inputs) && Arrays.equals(this.expectedOutputs, other.expectedOutputs)
+			&& Arrays.equals(this.actualOutputs, other.actualOutputs);
 	}
 
 	/**
@@ -220,31 +208,10 @@
 	}
 
 	/**
-<<<<<<< HEAD
-	 * Returns the degree of parallelism.
-	 * 
-	 * @return the degree of parallelism
-	 */
-	public int getDegreeOfParallelism() {
-		return this.degreeOfParallelism;
-	}
-
-	/**
-	 * Sets the degree of parallelism to the specified value.
-	 * 
-	 * @param degreeOfParallelism
-	 *            the degree of parallelism to set
-	 */
-	public void setDegreeOfParallelism(final int degreeOfParallelism) {
-		this.degreeOfParallelism = degreeOfParallelism;
-	}
-
-=======
 	 * Returns the {@link EvaluationContext} of this plan.
 	 * 
 	 * @return the context
 	 */
->>>>>>> e4d1ca29
 	public EvaluationContext getEvaluationContext() {
 		return this.evaluationContext;
 	}
@@ -268,8 +235,7 @@
 	 * @return the expected output
 	 */
 	public ExpectedOutput getExpectedOutputForStream(final JsonStream stream) {
-		return this.expectedOutputs[this.getActualOutputForStream(stream)
-				.getIndex()];
+		return this.expectedOutputs[this.getActualOutputForStream(stream).getIndex()];
 	}
 
 	/**
@@ -361,10 +327,6 @@
 		return result;
 	}
 
-<<<<<<< HEAD
-	protected void initInputsAndOutputs(final int numInputs,
-			final int numOutputs) {
-=======
 	/**
 	 * Initializes the given number of in-/outputs.
 	 * 
@@ -374,7 +336,6 @@
 	 *        the number of outputs
 	 */
 	protected void initInputsAndOutputs(final int numInputs, final int numOutputs) {
->>>>>>> e4d1ca29
 		this.inputs = new Input[numInputs];
 		for (int index = 0; index < numInputs; index++)
 			this.inputs[index] = new Input(this, index);
@@ -393,18 +354,10 @@
 	public void run() {
 		final SopremoPlan sopremoPlan = new SopremoPlan();
 		sopremoPlan.setContext(this.evaluationContext);
-		sopremoPlan.setSinks(this.getOutputOperators(0,
-				this.expectedOutputs.length));
+		sopremoPlan.setSinks(this.getOutputOperators(0, this.expectedOutputs.length));
 		final Collection<Contract> sinks = sopremoPlan.assemblePact();
 		this.testPlan = new TestPlan(sinks);
-<<<<<<< HEAD
-		if (this.degreeOfParallelism > 0)
-			this.testPlan.setDegreeOfParallelism(this.degreeOfParallelism);
-
-		final Schema schema = sopremoPlan.getSchema();
-=======
 		Schema schema = sopremoPlan.getSchema();
->>>>>>> e4d1ca29
 		for (final Input input : this.inputs)
 			input.prepare(this.testPlan, schema);
 		for (final ExpectedOutput output : this.expectedOutputs)
@@ -446,20 +399,13 @@
 
 	@Override
 	public String toString() {
-		return SopremoModule.valueOf("",
-				this.getOutputOperators(0, this.actualOutputs.length))
-				.toString();
-	}
-
-<<<<<<< HEAD
-	public static class ActualOutput extends
-			InternalChannel<Sink, ActualOutput> {
-=======
+		return SopremoModule.valueOf("", this.getOutputOperators(0, this.actualOutputs.length)).toString();
+	}
+
 	/**
 	 * Represents the actual output of a {@link SopremoTestPlan}.
 	 */
 	public static class ActualOutput extends InternalChannel<Sink, ActualOutput> {
->>>>>>> e4d1ca29
 		private TestRecords actualRecords;
 
 		private Schema schema;
@@ -474,14 +420,6 @@
 			super(new MockupSink(index), index);
 		}
 
-<<<<<<< HEAD
-		void load(final TestPlan testPlan) {
-			this.actualRecords = testPlan.getActualOutput(this.getIndex());
-
-			final FileDataSink sink = testPlan.getSinks().get(this.getIndex());
-			this.schema = SopremoUtil.deserialize(sink.getParameters(),
-					IOConstants.SCHEMA, Schema.class);
-=======
 		/**
 		 * Loads the actual output values into this ActualOutput.
 		 * 
@@ -495,29 +433,20 @@
 			this.schema =
 				SopremoUtil.deserialize(sink.getParameters(), SopremoUtil.CONTEXT, EvaluationContext.class).getInputSchema(
 					0);
->>>>>>> e4d1ca29
 		}
 
 		@Override
 		public Iterator<IJsonNode> iterator() {
 			if (this.actualRecords == null)
-				throw new IllegalStateException(
-						"Can only access actual output after a complete test run");
-			final RecordToJsonIterator iterator = new RecordToJsonIterator(
-					this.schema);
+				throw new IllegalStateException("Can only access actual output after a complete test run");
+			final RecordToJsonIterator iterator = new RecordToJsonIterator(this.schema);
 			iterator.setIterator(this.actualRecords.iterator(null));
 			return iterator;
 		}
 	}
 
-<<<<<<< HEAD
-	static abstract class ModifiableChannel<O extends Operator<?>, C extends ModifiableChannel<O, C>>
-			extends InternalChannel<O, C> implements Iterable<IJsonNode> {
-
-=======
 	static abstract class ModifiableChannel<O extends Operator<?>, C extends ModifiableChannel<O, C>> extends
 			InternalChannel<O, C> implements Iterable<IJsonNode> {
->>>>>>> e4d1ca29
 		private final List<IJsonNode> values = new ArrayList<IJsonNode>();
 
 		private boolean empty = false;
@@ -543,20 +472,11 @@
 
 		public void load(final String file) throws IOException {
 			try {
-<<<<<<< HEAD
-				if (!FileSystem.get(new URI(this.file)).exists(
-						new Path(this.file)))
-					throw new FileNotFoundException();
-			} catch (final URISyntaxException e) {
-				throw new IllegalArgumentException(String.format(
-						"File %s is not a valid URI", file));
-=======
 				if (!FileSystem.get(new URI(file)).exists(new Path(file)))
 					throw new FileNotFoundException();
 			} catch (final URISyntaxException e) {
 				throw new IllegalArgumentException(String.format(
 					"File %s is not a valid URI", file));
->>>>>>> e4d1ca29
 			}
 
 			this.empty = false;
@@ -579,11 +499,7 @@
 		void prepare(final TestPlan testPlan, final Schema schema) {
 			if (this.operator instanceof MockupSource) {
 				final TestRecords testRecords = this.getTestRecords(testPlan,
-<<<<<<< HEAD
-						schema);
-=======
 					schema);
->>>>>>> e4d1ca29
 				testRecords.setSchema(schema.getPactSchema());
 				if (this.isEmpty())
 					testRecords.setEmpty();
@@ -629,16 +545,11 @@
 		protected Iterator<IJsonNode> iteratorFromFile(final String file) {
 			try {
 				final FSDataInputStream stream = FileSystem.get(new URI(file))
-<<<<<<< HEAD
-						.open(new Path(file));
-=======
 					.open(new Path(file));
->>>>>>> e4d1ca29
 				final JsonParser parser = new JsonParser(stream);
 				return new AbstractIterator<IJsonNode>() {
 					/*
 					 * (non-Javadoc)
-					 * 
 					 * @see eu.stratosphere.util.AbstractIterator#loadNext()
 					 */
 					@Override
@@ -649,21 +560,13 @@
 							return parser.readValueAsTree();
 						} catch (final IOException e) {
 							throw new IllegalStateException(String.format(
-<<<<<<< HEAD
-									"Cannot parse json file %s", file), e);
-=======
 								"Cannot parse json file %s", file), e);
->>>>>>> e4d1ca29
 						}
 					}
 				};
 			} catch (final IOException e) {
 				throw new IllegalStateException(String.format(
-<<<<<<< HEAD
-						"Cannot open json file %s", this.file), e);
-=======
 					"Cannot open json file %s", this.file), e);
->>>>>>> e4d1ca29
 			} catch (final URISyntaxException e) {
 				// should definitely not happen, checked in #load
 				throw new IllegalStateException();
@@ -671,14 +574,8 @@
 		}
 	}
 
-<<<<<<< HEAD
-	static abstract class InternalChannel<O extends Operator<?>, C extends InternalChannel<O, C>>
-			implements Iterable<IJsonNode> {
-
-=======
 	static abstract class InternalChannel<O extends Operator<?>, C extends InternalChannel<O, C>> implements
 			Iterable<IJsonNode> {
->>>>>>> e4d1ca29
 		protected String file;
 
 		protected O operator;
@@ -704,11 +601,7 @@
 
 		public void assertEquals(final ActualOutput expectedValues) {
 			AssertUtil.assertIteratorEquals(this.iterator(),
-<<<<<<< HEAD
-					expectedValues.iterator());
-=======
 				expectedValues.iterator());
->>>>>>> e4d1ca29
 		}
 
 		int getIndex() {
@@ -737,12 +630,6 @@
 		}
 	}
 
-<<<<<<< HEAD
-	public static class ExpectedOutput extends
-			ModifiableChannel<Source, ExpectedOutput> {
-		public ExpectedOutput(final int index) {
-			super(new MockupSource(index), index);
-=======
 	/**
 	 * Represents the expected output of a {@link SopremotestPlan}.
 	 */
@@ -756,15 +643,13 @@
 		 */
 		public ExpectedOutput(SopremoTestPlan testPlan, final int index) {
 			super(testPlan, new MockupSource(index), index);
->>>>>>> e4d1ca29
 		}
 
 		/*
 		 * (non-Javadoc)
-		 * 
 		 * @see
-		 * eu.stratosphere.sopremo.testing.SopremoTestPlan.ModifiableChannel
-		 * #getTestRecords(eu.stratosphere.pact.testing .TestPlan)
+		 * eu.stratosphere.sopremo.testing.SopremoTestPlan.ModifiableChannel#getTestRecords(eu.stratosphere.pact.testing
+		 * .TestPlan)
 		 */
 		@Override
 		TestRecords getTestRecords(final TestPlan testPlan, final Schema schema) {
@@ -776,8 +661,7 @@
 			int sinkIndex = -1;
 			final List<FileDataSink> sinks = testPlan.getSinks();
 			for (int index = 0; index < sinks.size(); index++)
-				if (sinks.get(index).getName()
-						.equals(this.getOperator().getInputPath())) {
+				if (sinks.get(index).getName().equals(this.getOperator().getInputPath())) {
 					sinkIndex = index;
 					break;
 				}
@@ -828,44 +712,31 @@
 
 		/*
 		 * (non-Javadoc)
-		 * 
 		 * @see
-		 * eu.stratosphere.sopremo.testing.SopremoTestPlan.ModifiableChannel
-		 * #getTestRecords(eu.stratosphere.pact.testing .TestPlan,
-		 * eu.stratosphere.sopremo.serialization.Schema)
+		 * eu.stratosphere.sopremo.testing.SopremoTestPlan.ModifiableChannel#getTestRecords(eu.stratosphere.pact.testing
+		 * .TestPlan, eu.stratosphere.sopremo.serialization.Schema)
 		 */
 		@Override
 		TestRecords getTestRecords(final TestPlan testPlan, final Schema schema) {
 			int sourceIndex = -1;
 			final List<FileDataSource> sources = testPlan.getSources();
 			for (int index = 0; index < sources.size(); index++)
-				if (sources.get(index).getName()
-						.equals(this.getOperator().getInputPath())) {
+				if (sources.get(index).getName().equals(this.getOperator().getInputPath())) {
 					sourceIndex = index;
 					break;
 				}
-			return testPlan.getInput(sourceIndex == -1 ? this.getIndex()
-					: sourceIndex);
+			return testPlan.getInput(sourceIndex == -1 ? this.getIndex() : sourceIndex);
 		}
 
 		/*
 		 * (non-Javadoc)
-		 * 
-		 * @see
-		 * eu.stratosphere.sopremo.testing.SopremoTestPlan.ModifiableChannel
-		 * #iterator()
+		 * @see eu.stratosphere.sopremo.testing.SopremoTestPlan.ModifiableChannel#iterator()
 		 */
 		@Override
 		public Iterator<IJsonNode> iterator() {
-			if (this.operator != null
-					&& !(this.operator instanceof MockupSource)) {
+			if (this.operator != null && !(this.operator instanceof MockupSource)) {
 				if (this.operator.isAdhoc())
-<<<<<<< HEAD
-					return JsonUtil.asArray(this.operator.getAdhocValues())
-							.iterator();
-=======
 					return JsonUtil.asArray(this.operator.getAdhocValues(getContext())).iterator();
->>>>>>> e4d1ca29
 				return this.iteratorFromFile(this.operator.getInputPath());
 			}
 			return super.iterator();
@@ -897,16 +768,10 @@
 		@Override
 		public PactModule asPactModule(final EvaluationContext context) {
 			final PactModule pactModule = new PactModule(this.toString(), 1, 0);
-			final FileDataSink contract = TestPlan.createDefaultSink(this
-					.getOutputName());
+			final FileDataSink contract = TestPlan.createDefaultSink(this.getOutputName());
 			contract.setInput(pactModule.getInput(0));
 			pactModule.addInternalOutput(contract);
-<<<<<<< HEAD
-			SopremoUtil.serialize(contract.getParameters(), IOConstants.SCHEMA,
-					context.getOutputSchema(0));
-=======
 			SopremoUtil.serialize(contract.getParameters(), SopremoUtil.CONTEXT, context);
->>>>>>> e4d1ca29
 			return pactModule;
 		}
 
@@ -963,17 +828,9 @@
 		public PactModule asPactModule(final EvaluationContext context) {
 			final PactModule pactModule = new PactModule(this.toString(), 0, 1);
 			final FileDataSource contract = TestPlan.createDefaultSource(this
-<<<<<<< HEAD
-					.getInputName());
-			pactModule.getOutput(0).setInput(contract);
-			// pactModule.setInput(0, contract);
-			SopremoUtil.serialize(contract.getParameters(), IOConstants.SCHEMA,
-					context.getInputSchema(0));
-=======
 				.getInputPath());
 			pactModule.getOutput(0).setInput(contract);
 			SopremoUtil.serialize(contract.getParameters(), SopremoUtil.CONTEXT, context);
->>>>>>> e4d1ca29
 			return pactModule;
 		}
 
